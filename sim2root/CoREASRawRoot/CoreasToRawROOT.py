--- conflicted
+++ resolved
@@ -111,15 +111,9 @@
   # Part B.I.i: get the information from Coreas input files
   #########################################################################################################################   
   # from reas file
-<<<<<<< HEAD
-  CoreCoordinateNorth = read_params(reas_input, "CoreCoordinateNorth") * 10**-2 # convert to m
-  CoreCoordinateWest = read_params(reas_input, "CoreCoordinateWest") * 10**-2 # convert to m
-  CoreCoordinateVertical = read_params(reas_input, "CoreCoordinateVertical") * 10**-2 # convert to m
-=======
   CoreCoordinateNorth = read_params(reas_input, "CoreCoordinateNorth") / 100 # convert to m
   CoreCoordinateWest = read_params(reas_input, "CoreCoordinateWest") / 100 # convert to m
   CoreCoordinateVertical = read_params(reas_input, "CoreCoordinateVertical") / 100 # convert to m
->>>>>>> 9ef61c6e
   CorePosition = [CoreCoordinateNorth, CoreCoordinateWest, CoreCoordinateVertical]
 
   TimeResolution = read_params(reas_input, "TimeResolution") * 10**9 #convert to ns
@@ -300,7 +294,7 @@
   RawShower.site = site
   RawShower.site_lat = latitude
   RawShower.site_lon = longitude
-  RawShower.site_alt = altitude * 10**-2 #cm->m
+  RawShower.site_alt = altitude
 
   # * THINNING *
   RawShower.rel_thin = Thin[0]
@@ -317,6 +311,7 @@
   RawShower.lowe_cut_nucleon = NucleonEnergyCut # same as meson and hadron cut
 
   RawShower.shower_core_pos = np.array(CorePosition)
+
 
   """
   In the next steps, fill the longitudinal profile, 
