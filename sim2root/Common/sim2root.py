#!/usr/bin/python
## Conversion of GRANDRaw ROOT files coming from simulators to GRANDROOT files
## by Lech Wiktor Piotrowski

import os
import argparse
from types import SimpleNamespace
import time
from pathlib import Path
from grand.dataio.root_trees import * # this is home/grand/grand (at least in docker) or ../../grand
import raw_root_trees as RawTrees # this is here in Common


#ToDo:latitude,longitude and altitude are available in ZHAireS .sry file, and could be added to the RawRoot file. Site too.
# Command line argument parsing
<<<<<<< HEAD

clparser = argparse.ArgumentParser()
clparser.add_argument("filename", nargs='+', help="ROOT file containing GRANDRaw data TTrees")
clparser.add_argument("-o ", "--outfilename", help="Filename for the GRANDRoot files output. GRANDConvention for GRAND conventions", default="GRANDConvention")
clparser.add_argument("-la", "--latitude", help="Latitude of the site", default=40.984558)   #TODO: include in rawroot
clparser.add_argument("-lo", "--longitude", help="Longitude of the site", default=93.952247) #TODO: include in rawroot
clparser.add_argument("-al", "--altitude", help="Altitude of the site", default=1200) #TODO: include in rawroot
clparser.add_argument("-si", "--site", help="Name of the Site for the filename",default="Xiaodushan") #TODO: include in rawroot
clparser.add_argument("-ti", "--time", help="Event Time for the filename",default="1200")  #TODO: In the future it would be usefull to replace this by an override to event.second and event.nanosecond
clparser.add_argument("-ex", "--extra", help="extra info for the filename", default="GP300")

=======
clparser = argparse.ArgumentParser(description="Convert simulation data in rawroot format into GRANDROOT format")
clparser.add_argument("filename", nargs='+', help="ROOT file containing GRANDRaw data TTrees")
clparser.add_argument("-o", "--output_parent_directory", help="Output parent directory", default="")
clparser.add_argument("-fo", "--forced_output_directory", help="Force this option as the output directory", default=None)
clparser.add_argument("-s", "--site_name", help="The name of the site", default="nosite")
clparser.add_argument("-d", "--sim_date", help="The date of the simulation", default="19000101")
clparser.add_argument("-e", "--extra", help="Extra information to store in the directory name", default="")
clparser.add_argument("-av", "--analysis_level", help="Analysis level of the data", default=0, type=int)
# clparser.add_argument("-se", "--serial", help="Serial number of the simulation", default=0)
clparser.add_argument("-la", "--latitude", help="Latitude of the site", default=40.984558)
clparser.add_argument("-lo", "--longitude", help="Longitude of the site", default=93.952247)
clparser.add_argument("-al", "--altitude", help="Altitude of the site", default=1200)
clparser.add_argument("-ru", "--run", help="Run number", default=0, const=None)
clparser.add_argument("-se", "--start_event", help="Starting event number", default=0, const=None)
>>>>>>> 381ff431
clargs = clparser.parse_args()

print("#################################################")

def convert_date(date_str):
    # Convert input string to a struct_time object
    date_struct = time.strptime(date_str, "%Y-%m-%d")
    # Format the struct_time object as a string in YYYYMMDD format
    formatted_date = time.strftime("%Y%m%d", date_struct)
    return formatted_date


def main():
    # Initialise the run number if specified
    ext_run_number = None
    if clargs.run is not None:
        ext_run_number = int(clargs.run)

    # Initialise the starting event number
    ext_event_number = None
    if clargs.start_event is not None:
        ext_event_number = int(clargs.start_event)

    # Create the appropriate output directory
    if clargs.forced_output_directory is None:
        out_dir_name = form_directory_name(clargs)
        print("Storing files in directory ", out_dir_name)
        out_dir_name.mkdir()
    # If another directory was forced as the output directory, create it
    else:
        out_dir_name = Path(clargs.output_parent_directory, clargs.forced_output_directory)
        out_dir_name.mkdir(exist_ok=True)

    start_event_number = 0

    # Loop through the files specified on command line
    for file_num, filename in enumerate(clargs.filename):

<<<<<<< HEAD
=======
        # Output filename for GRAND Trees
        # if clargs.output_filename is None:
        out_filename = os.path.join(os.path.split(filename)[0], "gr_"+os.path.split(filename)[1])
        # else:
        #     out_filename = clargs.output_filename
>>>>>>> 381ff431

        # Read the raw trees from the file
        trawshower = RawTrees.RawShowerTree(filename)
        trawefield = RawTrees.RawEfieldTree(filename)
        trawmeta = RawTrees.RawMetaTree(filename)

<<<<<<< HEAD

        # Output filename for GRAND Trees
        out_filename=clargs.outfilename
        #provide advertised functionality for OutputFileName  
        if out_filename=="GRANDConvention":
        
          trawshower.get_entry(0)
          trawefield.get_entry(0)
          trawmeta.get_entry(0)
        
          RunID=trawshower.run_number                     #TODO: THIS WILL FAIL IN EVENTS WITH MANY events per file with different runs...sorry future grander that gets to deal with this.
          EventID=trawshower.event_number
          HadronicModel=trawshower.hadronic_model
          date=trawshower.event_date
          
          print(date)
                    
          date=convert_date(date)
           
          extra=clargs.extra
          Site=clargs.site
          time=clargs.time
          
          #directory format is: //[sim|exp|mod]_[site]_[date]_[time]_[run_number]_[mod]_[extra]_[serial]
          #directory_path, OutputFileName = os.path.split(filename)   
          
          directory_path="./sim_"+Site+"_"+date+"_"+time+"_"+str(RunID)+"_"+HadronicModel+"_"+extra+"_"+str(EventID)          
          if not os.path.exists(directory_path):
          #  # If the directory doesn't exist, create it
            os.makedirs(directory_path)
          

          OutputFileName=str(RunID)+"_L0_"+extra+"_"+str(EventID)+".root"

          #name format is: [grouptreename]_[events]_L[analysis level]_[serial] + run.root describing the run, (THIS MAKES LITTLE SENSE)
          #I WILL USE [grouptreename]_[runid]_L[analysis level]_[extra]_EventId + run.root describing the run
        else:
          directory_path, OutputFileName = os.path.split(clargs.outfilename)
          
        out_filename_trun=directory_path+"/"+"TRun_"+OutputFileName
        out_filename_trunefield=directory_path+"/"+"TRunEfieldSim_"+OutputFileName 
        out_filename_trunshowersim=directory_path+"/"+"TRunShowerSim_"+OutputFileName 
        out_filename_tefield=directory_path+"/"+"TEfield_"+OutputFileName 
        out_filename_tshowersim=directory_path+"/"+"TShowerSim_"+OutputFileName
        out_filename_tshower=directory_path+"/"+"TShower_"+OutputFileName
        
        # Create appropriate GRANDROOT trees
        gt = SimpleNamespace()
        gt.trun = TRun(out_filename_trun)
        gt.trunshowersim = TRunShowerSim(out_filename_trunshowersim)
        gt.trunefieldsim = TRunEfieldSim(out_filename_trunefield)
        gt.tshower = TShower(out_filename_tshower)
        gt.tshowersim = TShowerSim(out_filename_tshowersim)
        gt.tefield = TEfield(out_filename_tefield)
=======
        # Create appropriate GRANDROOT trees in temporary file names (event range not known until the end of the loop)
        gt = SimpleNamespace()
        gt.trun = TRun((out_dir_name/"trun.root").as_posix())
        gt.trunshowersim = TRunShowerSim((out_dir_name/"trunshowersim.root").as_posix())
        gt.trunefieldsim = TRunEfieldSim((out_dir_name/"trunefieldsim.root").as_posix())
        gt.tshower = TShower((out_dir_name/"tshower.root").as_posix())
        gt.tshowersim = TShowerSim((out_dir_name/"tshowersim.root").as_posix())
        gt.tefield = TEfield((out_dir_name/"tefield.root").as_posix())
>>>>>>> 381ff431

        # Loop through entries - assuming same number of entries in each tree
        # ToDo: this should be a tree iterator through one tree and getting the other through friends. Need to make friends working...
        nentries = trawshower.get_entries()
        for i in range(nentries):
            trawshower.get_entry(i)
            trawefield.get_entry(i)
            trawmeta.get_entry(i)

            # If the first entry or (run number enforced and first file), fill the run trees
            if (i==0 and ext_run_number is None) or (ext_run_number is not None and file_num==0):
                # Convert the RawShower entries
                rawshower2grandrootrun(trawshower, gt)
                # Convert the RawEfield entries
                rawefield2grandrootrun(trawefield, gt)

                #ToDo:latitude,longitude and altitude are available in ZHAireS .sry file, and could be added to the RawRoot file

                # Set the origin geoid
                gt.trun.origin_geoid = get_origin_geoid(clargs)

                # Overwrite the run number if specified on command line
                if ext_run_number is not None:
                    gt.trun.run_number = ext_run_number
                    gt.trunshowersim.run_number = ext_run_number
                    gt.trunefieldsim.run_number = ext_run_number

                # Fill the run trees and write
                gt.trun.fill()
                gt.trunshowersim.fill()
                gt.trunefieldsim.fill()
                gt.trun.write()
                gt.trunshowersim.write()
                gt.trunefieldsim.write()

            # Convert the RawShowerTree entries
            rawshower2grandroot(trawshower, gt)
            # Convert the RawMetaTree entries - (this goes before the efield becouse the efield needs the info on the second and nanosecond)
            rawmeta2grandroot(trawmeta, gt)
            # Convert the RawEfieldTree entries
            rawefield2grandroot(trawefield, gt)

<<<<<<< HEAD
=======
            # Overwrite the run number if specified on command line
            if ext_run_number is not None:
                gt.trun.run_number = ext_run_number
                gt.trunshowersim.run_number = ext_run_number
                gt.trunefieldsim.run_number = ext_run_number
                gt.tshower.run_number = ext_run_number
                gt.tshowersim.run_number = ext_run_number
                gt.tefield.run_number = ext_run_number

            # Overwrite the event number if specified on command line
            if ext_event_number is not None:
                gt.tshower.event_number = ext_event_number
                gt.tshowersim.event_number = ext_event_number
                gt.tefield.event_number = ext_event_number

            # For the first file/iteration, store the event number
            if file_num==0 and i==0:
                start_event_number = gt.tshower.event_number

>>>>>>> 381ff431
            # Fill the event trees
            gt.tshower.fill()
            gt.tshowersim.fill()
            gt.tefield.fill()

        # Write the event trees
        gt.tshower.write()
        gt.tshowersim.write()
        gt.tefield.write()
        # gt.tshower.first_interaction = trawshower.first_interaction

        # Increment the event number if starting one specified on command line
        if ext_event_number is not None:
            ext_event_number += 1

    # Rename the created files to appropriate names
    end_event_number = gt.tshower.event_number
    print("Renaming files to proper file names")
    rename_files(clargs, out_dir_name, start_event_number, end_event_number)


# Convert the RawShowerTree first entry to run values
def rawshower2grandrootrun(trawshower, gt):
    gt.trunshowersim.run_number = trawshower.run_number
    ## Name and version of the shower simulator
    gt.trunshowersim.sim_name = trawshower.sim_name

    #### ZHAireS/Coreas
    # * THINNING *
    # Thinning energy, relative to primary energy
    # this is EFRCTHN in Coreas (the 0th THIN value)
    gt.trunshowersim.rel_thin = trawshower.rel_thin

    # this is the maximum weight, computed in zhaires as PrimaryEnergy*RelativeThinning*WeightFactor/14.0 (see aires manual section 3.3.6 and 2.3.2) to make it mean the same as Corsika Wmax
    # this is WMAX in Coreas (the 1st THIN value) - Weight limit for thinning
    gt.trunshowersim.maximum_weight = trawshower.maximum_weight

    # this is the ratio of energy at wich thining starts in hadrons and electromagnetic particles. In Aires is always 1
    # this is THINRAT in Coreas (the 0th THINH value) - hadrons
    gt.trunshowersim.hadronic_thinning = trawshower.hadronic_thinning

    # this is the ratio of electromagnetic to hadronic maximum weights.
    # this is WEIRAT in Coreas (the 1st THINH value)
    gt.trunshowersim.hadronic_thinning_weight = trawshower.hadronic_thinning_weight

    # Maximum radius (in cm) at observation level within which all particles are subject to inner radius thinning. In corsika particles are sampled following a r^(-4) distribution
    # Aires has a similar feature, but the definition is much more complex...so this will be left empty for now.
    # this is RMAX in Coreas (the 2nd THIN value)
    # gt.trunshowersim.rmax = trawshower.rmax

    # * CUTS *
    # gamma energy cut (GeV)
    gt.trunshowersim.lowe_cut_gamma = trawshower.lowe_cut_gamma

    # electron/positron energy cut (GeV)
    gt.trunshowersim.lowe_cut_e = trawshower.lowe_cut_e

    # muons energy cut (GeV)
    gt.trunshowersim.lowe_cut_mu = trawshower.lowe_cut_mu

    # mesons energy cut (GeV)
    gt.trunshowersim.lowe_cut_meson = trawshower.lowe_cut_meson

    # nucleons energy cut (GeV)
    gt.trunshowersim.lowe_cut_nucleon = trawshower.lowe_cut_nucleon


# Convert the RawEfieldTree first entry to run values
def rawefield2grandrootrun(trawefield, gt):
    gt.trunefieldsim.run_number = trawefield.run_number

    ## Name and version of the electric field simulator
    gt.trunefieldsim.efield_sim = trawefield.efield_sim

    ## Name of the atmospheric index of refraction model
    gt.trunefieldsim.refractivity_model = trawefield.refractivity_model
    gt.trunefieldsim.refractivity_model_parameters = trawefield.refractivity_model_parameters

    # *** Store the DU's to run - they needed to be collected from all events ***
    # Get the ids and positions from all the events
    count = trawefield.draw("du_id:du_x:du_y:du_z", "", "goff")
    du_ids = np.array(np.frombuffer(trawefield.get_v1(), dtype=np.float64, count=count)).astype(int)
    du_xs = np.array(np.frombuffer(trawefield.get_v2(), dtype=np.float64, count=count)).astype(np.float32)
    du_ys = np.array(np.frombuffer(trawefield.get_v3(), dtype=np.float64, count=count)).astype(np.float32)
    du_zs = np.array(np.frombuffer(trawefield.get_v4(), dtype=np.float64, count=count)).astype(np.float32)

    # Get indices of the unique du_ids
    # ToDo: sort?
    unique_dus_idx = np.unique(du_ids, return_index=True)[1]
    # Leave only the unique du_ids
    du_ids = du_ids[unique_dus_idx]
    # Stack x/y/z together and leave only the ones for unique du_ids
    du_xyzs = np.column_stack([du_xs, du_ys, du_zs])[unique_dus_idx]

    # The TRun run number
    gt.trun.run_number = trawefield.run_number

    # Assign the du ids and positions to the trun tree
    gt.trun.du_id = du_ids
    gt.trun.du_xyz = du_xyzs

    ## The antenna time window is defined around a t0 that changes with the antenna, starts on t0+t_pre (thus t_pre is usually negative) and ends on t0+post
    gt.trunefieldsim.t_pre = trawefield.t_pre
    gt.trunefieldsim.t_post = trawefield.t_post
    # ToDo: shouldn't this and above be created for every DU in sims?
    # gt.trun.t_bin_size = [trawefield.t_bin_size*1e9]*len(du_ids)
    gt.trun.t_bin_size = [trawefield.t_bin_size]*len(du_ids) #Matias Question: Why is this being mutiplied here?


# Convert the RawShowerTree entries
def rawshower2grandroot(trawshower, gt):
    ### Event name (the task name, can be usefull to track the original simulation)
    ## ToDo: not in TShowerSim - decide
    # gt.tshowersim.event_name = trawshower.event_name

    ## Run and event number
    gt.tshower.run_number = trawshower.run_number
    gt.tshower.event_number = trawshower.event_number
    gt.tshowersim.run_number = trawshower.run_number
    gt.tshowersim.event_number = trawshower.event_number

    ### Event Date  (used to define the atmosphere and/or the magnetic field)
    # ToDo: Shouldn't it be an epoch already in sims?
    gt.tshowersim.event_date = int(time.mktime(time.strptime(trawshower.event_date, "%Y-%m-%d")))

    ### Random seed
    gt.tshowersim.rnd_seed = trawshower.rnd_seed

    ### Energy in neutrinos generated in the shower (GeV). Useful for invisible energy computation
    # gt.tshower.energy_in_neutrinos = trawshower.energy_in_neutrinos

    ### Primary energy (GeV)
    # ToDo: it should be a scalar on sim side
    gt.tshower.energy_primary = trawshower.energy_primary[0]

    ### Shower azimuth (deg, CR convention)
    gt.tshower.azimuth = trawshower.azimuth

    ### Shower zenith  (deg, CR convention)
    gt.tshower.zenith = trawshower.zenith

    ### Primary particle type (PDG)
    # ToDo: it should be a scalar on sim side
    gt.tshower.primary_type = trawshower.primary_type[0]

    # Primary injection point [m] in Shower coordinates
    gt.tshowersim.primary_inj_point_shc = trawshower.primary_inj_point_shc

    ### Primary injection altitude [m] in Shower Coordinates
    gt.tshowersim.primary_inj_alt_shc = trawshower.primary_inj_alt_shc

    # primary injection direction in Shower Coordinates
    gt.tshowersim.primary_inj_dir_shc = trawshower.primary_inj_dir_shc

    ### Atmospheric model name TODO:standardize
    gt.tshower.atmos_model = trawshower.atmos_model

    # Atmospheric model parameters: TODO: Think about this. Different models and softwares can have different parameters
    gt.tshower.atmos_model_param = trawshower.atmos_model_param

    # Table of air density [g/cm3] and vertical depth [g/cm2] versus altitude [m]
    gt.tshowersim.atmos_altitude = trawshower.atmos_altitude
    gt.tshowersim.atmos_density = trawshower.atmos_density
    gt.tshowersim.atmos_depth = trawshower.atmos_depth

    ### Magnetic field parameters: Inclination, Declination, Fmodulus.: In shower coordinates. Declination
    # The Earth’s magnetic field, B, is described by its strength, Fmodulus = ∥B∥; its inclination, I, defined
    # as the angle between the local horizontal plane and the field vector; and its declination, D, defined
    # as the angle between the horizontal component of B, H, and the geographical North (direction of
    # the local meridian). The angle I is positive when B points downwards and D is positive when H is
    # inclined towards the East.
    gt.tshower.magnetic_field = trawshower.magnetic_field

    ### Shower Xmax depth  (g/cm2 along the shower axis)
    gt.tshower.xmax_grams = trawshower.xmax_grams

    ### Shower Xmax position in shower coordinates [m]
    gt.tshower.xmax_pos_shc = trawshower.xmax_pos_shc

    ### Distance of Xmax  [m] to the ground
    # gt.tshower.xmax_distance = trawshower.xmax_distance

    ### Altitude of Xmax  [m]. Its important for the computation of the index of refraction at maximum, and of the cherenkov cone
    # gt.tshower.xmax_alt = trawshower.xmax_alt

    ### high energy hadronic model (and version) used TODO: standarize
    gt.tshowersim.hadronic_model = trawshower.hadronic_model

    ### low energy model (and version) used TODO: standarize
    gt.tshowersim.low_energy_model = trawshower.low_energy_model

    ### Time it took for the simulation of the cascade (s). In the case shower and radio are simulated together, use TotalTime/(nant-1) as an approximation
    gt.tshowersim.cpu_time = trawshower.cpu_time

    ###META ZHAireS/Coreas

    ### Core position with respect to the antenna array (undefined for neutrinos)
    ## ToDo: conversion?
    gt.tshower.shower_core_pos = trawshower.shower_core_pos

    ### Longitudinal Pofiles (those compatible between Coreas/ZHAires)

    ## Longitudinal Profile of vertical depth (g/cm2) #we remove these becouse is not easily available in CORSIKA 
    #gt.tshowersim.long_depth = trawshower.long_depth
    ## Longitudinal Profile of slant depth (g/cm2)
    #gt.tshowersim.long_pd_depth = trawshower.long_slantdepth
    gt.tshowersim.long_pd_depth = trawshower.long_pd_depth
    ## Longitudinal Profile of Number of Gammas
    gt.tshowersim.long_pd_gammas = trawshower.long_pd_gammas
    ## Longitudinal Profile of Number of e+
    gt.tshowersim.long_pd_eplus = trawshower.long_pd_eplus
    ## Longitudinal Profile of Number of e-
    gt.tshowersim.long_pd_eminus = trawshower.long_pd_eminus
    ## Longitudinal Profile of Number of mu+
    gt.tshowersim.long_pd_muplus = trawshower.long_pd_muplus
    ## Longitudinal Profile of Number of mu-
    gt.tshowersim.long_pd_muminus = trawshower.long_pd_muminus
    ## Longitudinal Profile of Number of All charged particles
    gt.tshowersim.long_pd_allch = trawshower.long_pd_allch
    ## Longitudinal Profile of Number of Nuclei
    gt.tshowersim.long_pd_nuclei = trawshower.long_pd_nuclei
    ## Longitudinal Profile of Number of Hadrons
    gt.tshowersim.long_pd_hadr = trawshower.long_pd_hadr

    ## Longitudinal Profile of Energy of created neutrinos (GeV)
    gt.tshowersim.long_ed_neutrino = trawshower.long_ed_neutrino

    ## Longitudinal Profile of low energy gammas (GeV)
    gt.tshowersim.long_ed_gamma_cut = trawshower.long_ed_gamma_cut
    ## Longitudinal Profile of low energy e+/e- (GeV)
    gt.tshowersim.long_ed_e_cut = trawshower.long_ed_e_cut
    ## Longitudinal Profile of low energy mu+/mu- (GeV)
    gt.tshowersim.long_ed_mu_cut = trawshower.long_ed_mu_cut
    ## Longitudinal Profile of low energy hadrons (GeV)
    gt.tshowersim.long_ed_hadr_cut = trawshower.long_ed_hadr_cut

    ## Longitudinal Profile of energy deposit by gammas (GeV)
    gt.tshowersim.long_ed_gamma_ioniz = trawshower.long_ed_gamma_ioniz
    ## Longitudinal Profile of energy deposit by e+/e-  (GeV)
    gt.tshowersim.long_ed_e_ioniz = trawshower.long_ed_e_ioniz
    ## Longitudinal Profile of energy deposit by muons  (GeV)
    gt.tshowersim.long_ed_mu_ioniz = trawshower.long_ed_mu_ioniz
    ## Longitudinal Profile of energy deposit by hadrons (GeV)
    gt.tshowersim.long_ed_hadr_ioniz = trawshower.long_ed_hadr_ioniz

    # extra values
    gt.tshowersim.long_ed_depth = trawshower.long_ed_depth

    # gt.tshower.first_interaction = trawshower.first_interaction

# Convert the RawEfieldTree entries
def rawefield2grandroot(trawefield, gt):
    ## Run and event number
    gt.tefield.run_number = trawefield.run_number
    gt.tefield.event_number = trawefield.event_number

    gt.tshowersim.atmos_refractivity = trawefield.atmos_refractivity

    # Per antenna things
    gt.tefield.du_id = trawefield.du_id
    # gt.tefield.du_name = trawefield.du_name
    ## Number of detector units in the event - basically the antennas count
    gt.tefield.du_count = trawefield.du_count

    # ToDo!!!
    # gt.tefield.t_0 = trawefield.t_0
    gt.tefield.p2p = trawefield.p2p

    # ToDo: this should be a single vector of xyz
    ## X position in shower referential
    gt.tefield.du_x = trawefield.du_x
    ## Y position in shower referential
    gt.tefield.du_y = trawefield.du_y
    ## Z position in shower referential
    gt.tefield.du_z = trawefield.du_z

    ## Efield trace in X,Y,Z direction
    gt.tefield.trace = np.moveaxis(np.array([trawefield.trace_x, trawefield.trace_y, trawefield.trace_z]), 0,1)

    # Generate trigger times from t0s
    tempseconds=np.zeros((len(trawefield.t_0)), dtype=np.int64)
    tempseconds[:]=gt.tshowersim.event_seconds
    tempnanoseconds= np.int64(gt.tshowersim.event_nanoseconds + trawefield.t_0)
    #rolling over the nanoseconds    
    maskplus= gt.tshowersim.event_nanoseconds + trawefield.t_0 >=1e9
    maskminus= gt.tshowersim.event_nanoseconds + trawefield.t_0 <0
    tempnanoseconds[maskplus]-=np.int64(1e9)
    tempseconds[maskplus]+=np.int64(1)   
    tempnanoseconds[maskminus]+=np.int64(1e9)
    tempseconds[maskminus]-=np.int64(1)
    gt.tefield.du_nanoseconds=tempnanoseconds
    gt.tefield.du_seconds=tempseconds
    

# Convert the RawMetaTree entries
def rawmeta2grandroot(trawmeta, gt):
    gt.tshower.shower_core_pos = trawmeta.shower_core_pos
    gt.tshowersim.event_weight = trawmeta.event_weight
    gt.tshowersim.tested_cores = trawmeta.tested_cores
    #event time    
    if(trawmeta.unix_second>0):
      gt.tshower.core_time_s = trawmeta.unix_second              #this will be filled by the reconstruction of the core position eventually?
      gt.tshowersim.event_seconds = trawmeta.unix_second
    else:
      gt.tshower.core_time_s = 200854852
      gt.tshowersim.event_seconds = 200854852
    gt.tshower.core_time_ns = trawmeta.unix_nanosecond         #this will be filled by the reconstruction of the core position eventually?
    gt.tshowersim.event_nanoseconds = trawmeta.unix_nanosecond
    
    

## Get origin geoid
def get_origin_geoid(clargs):
    origin_geoid = [clargs.latitude, clargs.longitude, clargs.altitude]
    return origin_geoid

# Form the proper output directory name from command line arguments
def form_directory_name(clargs):
    # Change possible underscores in extra into -
    extra = clargs.extra.replace("_", "-")

    # Go through serial numbers in directory names to find a one that does not exist
    for sn in range(1000):
        dir_name = Path(clargs.output_parent_directory, f"sim_{clargs.site_name}_{clargs.sim_date}_{extra}_{sn:0>4}")
        if not dir_name.exists():
            break
    # If directories with serial number up to 1000 already created
    else:
        print("All directories with serial number up to 1000 already exist. Please clean up some directories!")
        exit(0)

    return dir_name

# Rename the created files to appropriate names
def rename_files(clargs, path, start_event_number, end_event_number):
    # Go through output files
    for fn_start in ["trun", "trunshowersim", "trunefieldsim", "tshower", "tshowersim", "tefield"]:
        # Go through serial numbers in directory names to find a one that does not exist
        for sn in range(1000):
            fn_in = Path(path, f"{fn_start}.root")
            # Proper name of the file
            fn_out = Path(path, f"{fn_start}_{start_event_number}-{end_event_number}_L{clargs.analysis_level}_{sn:0>4}.root")
            # If the output file with the current serial number does not exist, rename to it
            if not fn_out.exists():
                fn_in.rename(fn_out)
                break
        else:
            print(f"Could not find a free filename for {fn_in} until serial number 1000. Please clean up some files!")
            exit(0)


if __name__ == '__main__':
    main()<|MERGE_RESOLUTION|>--- conflicted
+++ resolved
@@ -13,19 +13,6 @@
 
 #ToDo:latitude,longitude and altitude are available in ZHAireS .sry file, and could be added to the RawRoot file. Site too.
 # Command line argument parsing
-<<<<<<< HEAD
-
-clparser = argparse.ArgumentParser()
-clparser.add_argument("filename", nargs='+', help="ROOT file containing GRANDRaw data TTrees")
-clparser.add_argument("-o ", "--outfilename", help="Filename for the GRANDRoot files output. GRANDConvention for GRAND conventions", default="GRANDConvention")
-clparser.add_argument("-la", "--latitude", help="Latitude of the site", default=40.984558)   #TODO: include in rawroot
-clparser.add_argument("-lo", "--longitude", help="Longitude of the site", default=93.952247) #TODO: include in rawroot
-clparser.add_argument("-al", "--altitude", help="Altitude of the site", default=1200) #TODO: include in rawroot
-clparser.add_argument("-si", "--site", help="Name of the Site for the filename",default="Xiaodushan") #TODO: include in rawroot
-clparser.add_argument("-ti", "--time", help="Event Time for the filename",default="1200")  #TODO: In the future it would be usefull to replace this by an override to event.second and event.nanosecond
-clparser.add_argument("-ex", "--extra", help="extra info for the filename", default="GP300")
-
-=======
 clparser = argparse.ArgumentParser(description="Convert simulation data in rawroot format into GRANDROOT format")
 clparser.add_argument("filename", nargs='+', help="ROOT file containing GRANDRaw data TTrees")
 clparser.add_argument("-o", "--output_parent_directory", help="Output parent directory", default="")
@@ -40,7 +27,6 @@
 clparser.add_argument("-al", "--altitude", help="Altitude of the site", default=1200)
 clparser.add_argument("-ru", "--run", help="Run number", default=0, const=None)
 clparser.add_argument("-se", "--start_event", help="Starting event number", default=0, const=None)
->>>>>>> 381ff431
 clargs = clparser.parse_args()
 
 print("#################################################")
@@ -79,76 +65,17 @@
     # Loop through the files specified on command line
     for file_num, filename in enumerate(clargs.filename):
 
-<<<<<<< HEAD
-=======
         # Output filename for GRAND Trees
         # if clargs.output_filename is None:
         out_filename = os.path.join(os.path.split(filename)[0], "gr_"+os.path.split(filename)[1])
         # else:
         #     out_filename = clargs.output_filename
->>>>>>> 381ff431
 
         # Read the raw trees from the file
         trawshower = RawTrees.RawShowerTree(filename)
         trawefield = RawTrees.RawEfieldTree(filename)
         trawmeta = RawTrees.RawMetaTree(filename)
 
-<<<<<<< HEAD
-
-        # Output filename for GRAND Trees
-        out_filename=clargs.outfilename
-        #provide advertised functionality for OutputFileName  
-        if out_filename=="GRANDConvention":
-        
-          trawshower.get_entry(0)
-          trawefield.get_entry(0)
-          trawmeta.get_entry(0)
-        
-          RunID=trawshower.run_number                     #TODO: THIS WILL FAIL IN EVENTS WITH MANY events per file with different runs...sorry future grander that gets to deal with this.
-          EventID=trawshower.event_number
-          HadronicModel=trawshower.hadronic_model
-          date=trawshower.event_date
-          
-          print(date)
-                    
-          date=convert_date(date)
-           
-          extra=clargs.extra
-          Site=clargs.site
-          time=clargs.time
-          
-          #directory format is: //[sim|exp|mod]_[site]_[date]_[time]_[run_number]_[mod]_[extra]_[serial]
-          #directory_path, OutputFileName = os.path.split(filename)   
-          
-          directory_path="./sim_"+Site+"_"+date+"_"+time+"_"+str(RunID)+"_"+HadronicModel+"_"+extra+"_"+str(EventID)          
-          if not os.path.exists(directory_path):
-          #  # If the directory doesn't exist, create it
-            os.makedirs(directory_path)
-          
-
-          OutputFileName=str(RunID)+"_L0_"+extra+"_"+str(EventID)+".root"
-
-          #name format is: [grouptreename]_[events]_L[analysis level]_[serial] + run.root describing the run, (THIS MAKES LITTLE SENSE)
-          #I WILL USE [grouptreename]_[runid]_L[analysis level]_[extra]_EventId + run.root describing the run
-        else:
-          directory_path, OutputFileName = os.path.split(clargs.outfilename)
-          
-        out_filename_trun=directory_path+"/"+"TRun_"+OutputFileName
-        out_filename_trunefield=directory_path+"/"+"TRunEfieldSim_"+OutputFileName 
-        out_filename_trunshowersim=directory_path+"/"+"TRunShowerSim_"+OutputFileName 
-        out_filename_tefield=directory_path+"/"+"TEfield_"+OutputFileName 
-        out_filename_tshowersim=directory_path+"/"+"TShowerSim_"+OutputFileName
-        out_filename_tshower=directory_path+"/"+"TShower_"+OutputFileName
-        
-        # Create appropriate GRANDROOT trees
-        gt = SimpleNamespace()
-        gt.trun = TRun(out_filename_trun)
-        gt.trunshowersim = TRunShowerSim(out_filename_trunshowersim)
-        gt.trunefieldsim = TRunEfieldSim(out_filename_trunefield)
-        gt.tshower = TShower(out_filename_tshower)
-        gt.tshowersim = TShowerSim(out_filename_tshowersim)
-        gt.tefield = TEfield(out_filename_tefield)
-=======
         # Create appropriate GRANDROOT trees in temporary file names (event range not known until the end of the loop)
         gt = SimpleNamespace()
         gt.trun = TRun((out_dir_name/"trun.root").as_posix())
@@ -157,7 +84,6 @@
         gt.tshower = TShower((out_dir_name/"tshower.root").as_posix())
         gt.tshowersim = TShowerSim((out_dir_name/"tshowersim.root").as_posix())
         gt.tefield = TEfield((out_dir_name/"tefield.root").as_posix())
->>>>>>> 381ff431
 
         # Loop through entries - assuming same number of entries in each tree
         # ToDo: this should be a tree iterator through one tree and getting the other through friends. Need to make friends working...
@@ -200,8 +126,6 @@
             # Convert the RawEfieldTree entries
             rawefield2grandroot(trawefield, gt)
 
-<<<<<<< HEAD
-=======
             # Overwrite the run number if specified on command line
             if ext_run_number is not None:
                 gt.trun.run_number = ext_run_number
@@ -221,7 +145,6 @@
             if file_num==0 and i==0:
                 start_event_number = gt.tshower.event_number
 
->>>>>>> 381ff431
             # Fill the event trees
             gt.tshower.fill()
             gt.tshowersim.fill()
