#!/usr/bin/python
## Conversion of GRANDRaw ROOT files coming from simulators to GRANDROOT files
## by Lech Wiktor Piotrowski

import os
import argparse
from types import SimpleNamespace
import time
from pathlib import Path

import numpy as np

from grand.dataio.root_trees import * # this is home/grand/grand (at least in docker) or ../../grand
import raw_root_trees as RawTrees # this is here in Common
import grand.manage_log as mlg
import matplotlib.pyplot as plt
<<<<<<< HEAD
from scipy.ndimage import shift  #to shift the time trance for the trigger simulation
=======
# from scipy.ndimage.interpolation import shift  #to shift the time trance for the trigger simulation
# from scipy.ndimage import shift  #to shift the time trance for the trigger simulation
>>>>>>> 8be03514

# specific logger definition for script because __mane__ is "__main__" !
logger = mlg.get_logger_for_script(__file__)
logger.info("Converting rawroot to grandlib file")


#ToDo:latitude,longitude and altitude are available in ZHAireS .sry file, and could be added to the RawRoot file. Site too.
# Command line argument parsing
clparser = argparse.ArgumentParser(description="Convert simulation data in rawroot format into GRANDROOT format")
clparser.add_argument("file_dir_name", nargs='+', help="ROOT files containing GRANDRaw data TTrees, a directory with GRANDraw files or a .txt file with list of rawroot files")
clparser.add_argument("-o", "--output_parent_directory", help="Output parent directory", default="")
clparser.add_argument("-fo", "--forced_output_directory", help="Force this option as the output directory", default=None)
clparser.add_argument("-s", "--site_name", help="The name of the site", default=None)
clparser.add_argument("-d", "--sim_date", help="The date of the simulation", default=None)
clparser.add_argument("-t", "--sim_time", help="The time of the simulation", default=None)
# clparser.add_argument("-d", "--sim_date", help="The date of the simulation", default="19000101")
# clparser.add_argument("-t", "--sim_time", help="The time of the simulation", default="000000")
clparser.add_argument("-e", "--extra", help="Extra information to store in the directory name", default="")
clparser.add_argument("-av", "--analysis_level", help="Analysis level of the data", default=0, type=int)
# clparser.add_argument("-se", "--serial", help="Serial number of the simulation", default=0)
clparser.add_argument("-la", "--latitude", help="Latitude of the site", default=None)
clparser.add_argument("-lo", "--longitude", help="Longitude of the site", default=None)
clparser.add_argument("-al", "--altitude", help="Altitude of the site", default=None)
clparser.add_argument("-ru", "--run", help="Run number", default=None)
clparser.add_argument("-se", "--start_event", help="Starting event number", default=None)
clparser.add_argument("--target_duration_us",type=float,default=None,help="Adujust the trace lenght to the given duration, in us") 
clparser.add_argument("--trigger_time_ns",type=float,default=None,help="Adujust the trace so that the maximum is at given ns from the begining of the trace")
clparser.add_argument("--verbose", choices=["debug", "info", "warning", "error", "critical"],default="info", help="logger verbosity.")
clparser.add_argument("-ss", "--star_shape", help="For star-shapes: create a separate run for every event", action='store_true')
clparser.add_argument("-ef", "--events_per_file", help="How many events to hold in a single file", type=int, default=None)
clargs = clparser.parse_args()

mlg.create_output_for_logger(clargs.verbose, log_stdout=True)

logger.info("#################################################")

############################################################################################################################
# adjust the trace lenght to force the requested tpre and tpost  TODO:This should be properly codede into a tool on grandlib tools for trace manipulation
###########################################################################################################################
def adjust_trace(trace, t0s, CurrentTpre,CurrentTpost, DesiredTpre, DesiredTpost,TimeBinSize):

    #trace holds a list, needs to be converted into a numpy array
    trace=np.asarray(trace)
    #t0s is a vector with all the du's t0s

    #TODO: assert that the times are multiples of TimeBinSize, as we are not ready to handle fractional time bins
        
    logger.info("Adjusting trace so that t_pre is "+str(DesiredTpre)+" and t_post is "+str(DesiredTpost)+".Trace lenght will be "+str(DesiredTpre+DesiredTpost))
    logger.debug("Original t_pre is "+str(CurrentTpre)+" and t_post is "+str(CurrentTpost)+" .t_bin_size is "+str(TimeBinSize))
    #plt.plot(trace[1,1],label="before",linewidth=5)
    trace=adjust_trace_lenght(trace, DesiredTpre, DesiredTpost, CurrentTpre, CurrentTpost,TimeBinSize)
    #plt.plot(trace[1,1],label="after",linewidth=3)
    #plt.axvline(DesiredTpre/TimeBinSize,label="RequestedTriggerPosition",color="orange")
    #plt.axvline(CurrentTpre/TimeBinSize,label="OriginalTriggerPosition",color="blue")
    t0s,trace=adjust_trigger(trace, t0s, DesiredTpre, TimeBinSize)
    #plt.plot(trace[1,1],label="corrected t0")
    #plt.legend()
    #plt.show()    
    return t0s,trace
  

def adjust_trace_lenght(trace, DesiredTpre, DesiredTpost, CurrentTpre, CurrentTpost,TimeBinSize): 
    #we will assume that, on input, all traces have the same tpre and tpost
    #everything is in ns.
    #time window is defined as starting at t0-tpre and finishing at t0+tpost
    #If the DesiredTpre or DesiredTpost are, 0, the original value is kept
    #TimeBinSize is the size of the time bin
    #trace is a vector with shape   (n_du, 3,ntimebins)
    
    #TODO: assert that the times are multiples of TimeBinSize, as we are not ready to handle fractional time bins   
    if DesiredTpre!=0:
      DeltaTimePre=DesiredTpre-CurrentTpre
      DeltaBinsPre=int(np.round(DeltaTimePre/TimeBinSize))
    else:
      DeltaBinsPre=0                    
      DesiredTpre=CurrentTpre
      
    if DesiredTpost!=0:
      DeltaTimePost=DesiredTpost-CurrentTpost
      DeltaBinsPost=int(np.round(DeltaTimePost/TimeBinSize))
    else:
      DeltaBinsPost=0 
      DesiredTpost=CurrentTpost 

    #if the current value is larger than what we desire, we just remove the bins.                
    if DeltaBinsPre<0:
      trace=trace[:,:,-DeltaBinsPre:]
      logger.debug("We had to remove "+str(-DeltaBinsPre)+" bins at the start of trace")
      DeltaBinsPre=0
     
    if DeltaBinsPost<0 :
      trace=trace[:,:,:DeltaBinsPost]   
      logger.debug("We had to remove "+str(-DeltaBinsPost)+" bins at the end of trace")
      DeltaBinsPost=0
   
    #if the desired value is larger, we have to pad.
    if DeltaBinsPost>0 or DeltaBinsPre>0:
      npad = ((0,0),(0,0),(DeltaBinsPre, DeltaBinsPost))
      trace=np.pad(trace, npad, 'constant')          #TODO. Here I could pad using the "linear_ramp" mode, and pad wit a value that slowly aproached 0.
      logger.debug("We have to add "+str(DeltaBinsPre)+" bins at the start of the trace")
      logger.debug("We have to add "+str(DeltaBinsPost)+" bins at the end of the trace")

    #Check that we achieved the correct length (rounding errors can leave us one bin short or long (TODO:we lack a definition of what to do if the times are not a multiple of tbinsize.)
    DesiredTraceLenght=int((DesiredTpre+DesiredTpost)/TimeBinSize)

    if(len(trace[0,0])>DesiredTraceLenght):      
      trace=trace[:,:,:DesiredTraceLenght]
    elif(len(trace[0,0])<DesiredTraceLenght):
      delta=DesiredTraceLenght-len(trace[0,0])
      trace=np.pad(trace, ((0,0),(0,0),(0,delta)), 'constant')
      
    #now, we have traces that meet the desired tpre and tpost. No changes to t0 are needed (TODO: maybe changes to t0 are needed if we have a non-integer number of bins between the t_pre and the t_post)     
    return trace


def adjust_trigger(trace, CurrentT0s, TPre, TimeBinSize):
    # now lets process a "trigger" algorithm that will modify where the trace is located.
    # we asume trace is windowed between CurrentT0-Tpre and CurrentT0+tpost
    # trace will have dim (du,3 or 4,tbins)

    # totl will have dim du,tbins
    ttotal = np.linalg.norm(trace, axis=1)  # make the modulus (the 1 is to remove the time)
    # trigger_index will have dim du
    trigger_index = np.argmax(ttotal, axis=1)  # look where the maximum happens

    # this definition of the trigger times makes the trigger be at the begining of the bin where the maximum is, becouse the index starts at 0. This is compatible with the definition of the window that we give.
    trigger_time = trigger_index * TimeBinSize
    # If we need to shift the trigger time (the trigger time needs to be equal to tpre
    DeltaT = TPre - trigger_time
    ShiftBins = (DeltaT / TimeBinSize).astype(int, copy=False)

    # this is to assure that, if the maximum is found too late in the trace, we dont move outside of the original time window (normally, peaks are late in the time window, if you set the time window correctly).
    mask = ShiftBins < -TPre / TimeBinSize
    if mask.any():
        logger.error("some elements needed to be shifted only up to the limt, tpre was too small")
        ShiftBins[mask] = int(-TPre / TimeBinSize)

    # we cannot use np.roll, but roll makes re-appear the end of the trace at the begining if we roll to much
    # we cannot use scipy shift, that lets you state what value to put for the places you roll, on a 3D array

    # TODO: There must be a better way to do this without the for loop, but i lost a morning to it and i dont have the time to develop it now. Search for strided_indexing_roll on the web for inspiration.
    # for du_idx in range(trace.shape[0]):
    #     trace[du_idx] = shift(trace[du_idx], (0, ShiftBins[du_idx]), cval=0)
    for du_idx in range(trace.shape[0]):
        trace_shift(trace[du_idx], ShiftBins[du_idx])

    # we get the correct t0
    T0s = CurrentT0s - ShiftBins * TimeBinSize

    return T0s, trace

def convert_date(date_str):
    # Convert input string to a struct_time object
    date_struct = time.strptime(date_str, "%Y-%m-%d")
    # Format the struct_time object as a string in YYYYMMDD format
    formatted_date = time.strftime("%Y%m%d", date_struct)
    return formatted_date


def main():
    # Initialise the run number if specified
    ext_run_number = None
    if clargs.run is not None:
        ext_run_number = int(clargs.run)

    # Initialise the starting event number
    ext_event_number = None
    if clargs.start_event is not None:
        ext_event_number = int(clargs.start_event)

    start_event_number = 0
    end_event_number = 0
    run_number = 0
    # Namespace for holding output trees
    gt = SimpleNamespace()

    # Check if a directory was given as input
    if Path(clargs.file_dir_name[0]).is_dir():
        # ToDo: add console flag for file order randomisation
        file_list = sorted(glob.glob(clargs.file_dir_name[0]+"/*.rawroot"))
    # Check if the first file is a list (of files, hopefully)
    elif Path(clargs.file_dir_name[0]).is_file() and Path(clargs.file_dir_name[0]).suffix==".txt":
        with open(clargs.file_dir_name[0]) as f:
            file_list = f.read().splitlines()
    else:
        file_list = clargs.file_dir_name

    if len(file_list)==0:
        print("No RawRoot files found in the input directory. Exiting.")
        exit(0)

    # How many events were stored in current files
    events_in_file = 1

    # The name of the output directory
    out_dir_name = ""

    # Loop through the files specified on command line
    # for file_num, filename in enumerate(clargs.filename):
    for file_num, filename in enumerate(file_list):

        logger.info(f"Working on input file {filename}, {file_num+1}/{len(file_list)}")

        # Output filename for GRAND Trees
        # if clargs.output_filename is None:
        out_filename = os.path.join(os.path.split(filename)[0], "gr_"+os.path.split(filename)[1])
        # else:
        #     out_filename = clargs.output_filename

        # Read the raw trees from the file
        trawshower = RawTrees.RawShowerTree(filename)
        trawefield = RawTrees.RawEfieldTree(filename)
        trawmeta = RawTrees.RawMetaTree(filename)

        nentries = trawshower.get_entries()

        # Skip files with no or empty trees
        if nentries==0 or trawefield.get_entries()==0 or trawmeta.get_entries()==0:
            logger.warning("No entries or one of the rawroot trees does not exist. Skipping this file.")
            continue

        # Loop through entries - assuming same number of entries in each tree
        # ToDo: this should be a tree iterator through one tree and getting the other through friends. Need to make friends working...
        for i in range(nentries):
            trawshower.get_entry(i)
            trawefield.get_entry(i)
            trawmeta.get_entry(i)

            OriginalTpre=trawefield.t_pre
            OriginalTpost=trawefield.t_post
            DesiredTpre=trawefield.t_pre
            DesiredTpost=trawefield.t_post

            if clargs.trigger_time_ns is not None:
              DesiredTpre=clargs.trigger_time_ns
              assert DesiredTpre > 0
              OriginalDuration= OriginalTpre+OriginalTpost
              DesiredTpost= OriginalDuration-DesiredTpre

            if clargs.target_duration_us is not None:
              DesiredTpost=clargs.target_duration_us*1000-DesiredTpre
            #we modify this becouse it needs to be stored in the run file on the first event.
            trawefield.t_pre=DesiredTpre
            trawefield.t_post=DesiredTpost

            if events_in_file==1:
                start_event_number = trawshower.event_number

            # If the first entry on the first file, or dealing with star shape sim
            if (file_num==0 and i==0) or clargs.star_shape:

                # Overwrite the run number if specified on command line (only for the first event)
                if file_num==0 and i==0:
                    run_number = ext_run_number if ext_run_number is not None else trawshower.run_number
                    start_run_number = run_number
                # or increase it by one for star shapes
                elif clargs.star_shape: run_number += 1

                # Check if site name was not given as input, use the one from the trawshower
                if not clargs.site_name:
                    site = trawshower.site
                else:
                    site = clargs.site_name

                # Init output trees in the proper directory
                if file_num==0 and i==0: out_dir_name = init_all_trees(clargs, trawshower.unix_date, run_number, site, gt)

                # Convert the RawShower entries
                rawshower2grandrootrun(trawshower, gt)
                # Convert the RawEfield entries
                rawefield2grandrootrun(trawefield, gt)

                #ToDo:latitude,longitude and altitude are available in ZHAireS .sry file, and could be added to the RawRoot file
                # JK: also available in Coreas!
                
                # Set the origin geoid
                gt.trun.origin_geoid = get_origin_geoid(clargs, trawshower)

                gt.trun.run_number = run_number
                gt.trunshowersim.run_number = run_number
                gt.trunefieldsim.run_number = run_number

                gt.trun.site = site

                # Fill the run trees and write
                # gt.trun.fill()
                gt.trunshowersim.fill()
                gt.trunefieldsim.fill()
                # gt.trun.write()

            # Convert the RawShowerTree entries
            rawshower2grandroot(trawshower, gt)
            # Convert the RawMetaTree entries - (this goes before the efield becouse the efield needs the info on the second and nanosecond)
            rawmeta2grandroot(trawmeta, gt)

            # Change the trace lenght as specified in the comand line
            # trace = np.moveaxis(np.array([trawefield.trace_x, trawefield.trace_y, trawefield.trace_z]), 0,1).astype(np.float32)
            # Slightly faster than the above
            trace = np.stack([trawefield.trace_x, trawefield.trace_y, trawefield.trace_z], 1, dtype=np.float32)
            ext_t_0, trace=adjust_trace(trace, trawefield.t_0, OriginalTpre, OriginalTpost, DesiredTpre, DesiredTpost,trawefield.t_bin_size)

            # trawefield.trace_x=trace[:,0,:]
            # trawefield.trace_y=trace[:,1,:]
            # trawefield.trace_z=trace[:,2,:]

            # Convert the RawEfieldTree entries
            rawefield2grandroot(trawefield, gt, ext_trace=trace, ext_t_0=ext_t_0)

            # Overwrite the run number if specified on command line
            if ext_run_number is not None:
                gt.trun.run_number = ext_run_number
                gt.trunshowersim.run_number = ext_run_number
                gt.trunefieldsim.run_number = ext_run_number
                gt.tshower.run_number = ext_run_number
                gt.tshowersim.run_number = ext_run_number
                gt.tefield.run_number = ext_run_number
            # For starshape, update the event trees run numbers
            elif clargs.star_shape:
                gt.tshower.run_number = run_number
                gt.tshowersim.run_number = run_number
                gt.tefield.run_number = run_number

            # Overwrite the event number if specified on command line
            if ext_event_number is not None:
                gt.tshower.event_number = ext_event_number
                gt.tshowersim.event_number = ext_event_number
                gt.tefield.event_number = ext_event_number

            # store temporarily the first event number
            if file_num==0 and i==0:
                start_event_number = gt.tshower.event_number

            # # This event in file names ordering is kept only for compatibility with DC2 release. It is meaningless and probably better to keep the first and last events as sims are giving them, because maybe... that can tell us some positions in the original sims event list
            # # ToDo: Remove this ordering all together
            # if clargs.events_per_file is None:
            #     # Correct the first/last event number for file naming
            #     if(gt.tshower.event_number<start_event_number):
            #         start_event_number = gt.tshower.event_number
            #
            #     if(gt.tshower.event_number>end_event_number):
            #         end_event_number = gt.tshower.event_number
            # # ToDo: this should be the standard case
            # else:

            end_event_number = gt.tshower.event_number

            gt.tshowersim.input_name = Path(filename).stem

            # Fill the event trees
            gt.tshower.fill()
            gt.tshowersim.fill()
            gt.tefield.fill()

            # If filled max number of events in file
            if events_in_file == clargs.events_per_file and not (file_num==0 and i==0):

                # tmp_start_event_number = gt.tshower.event_number

                # Save and close the current event files
                logger.info("Writing event trees")
                gt.tshower.write(force_close_file=True)
                gt.tshowersim.write(force_close_file=True)
                gt.tefield.write(force_close_file=True)
                gt.tshower.stop_using()
                gt.tshowersim.stop_using()
                gt.tefield.stop_using()

                # Move the saved event files to proper filenames
                logger.info("Renaming event files")
                rename_event_files(clargs, out_dir_name, start_event_number, end_event_number)

                # Create the new event files
                logger.info("Creating new event files")
                init_event_trees(out_dir_name, gt)

                events_in_file=0
                # start_event_number = tmp_start_event_number

            events_in_file += 1

        # For the first file, get all the file's events du ids and pos
        if file_num==0:
            du_ids, du_xyzs = get_tree_du_id_and_xyz(trawefield,trawshower.shower_core_pos)
            tdu_ids, tdu_xyzs = du_ids, du_xyzs
        # For other files, append du ids and pos to the ones already retrieved
        else:
            tdu_ids, tdu_xyzs = get_tree_du_id_and_xyz(trawefield,trawshower.shower_core_pos)
            du_ids = np.append(du_ids, tdu_ids)
            du_xyzs = np.vstack([du_xyzs, tdu_xyzs])

        # For star shapes, set the trun's du_id/xyz now and fill/write the tree
        if clargs.star_shape:
            gt.trun.du_id = tdu_ids
            gt.trun.du_xyz = np.array(tdu_xyzs)

            gt.trun.du_tilt = np.zeros(shape=(len(du_ids), 2), dtype=np.float32)

            # For now (and for the forseable future) all DU will have the same bin size at the level of the efield simulator.
            gt.trun.t_bin_size = np.array([trawefield.t_bin_size] * len(du_ids))

            gt.trun.site_layout = "star_shape"

            # Fill and write the TRun
            gt.trun.fill()

        # gt.tshower.first_interaction = trawshower.first_interaction

        trawmeta.close_file()

        trawshower.stop_using()
        trawefield.stop_using()
        trawmeta.stop_using()

        # Increment the event number if starting one specified on command line
        if ext_event_number is not None:
            ext_event_number += 1

    # Fill the trun with antenna positions and ids from ALL the events (not for star shape, already done)
    # ToDo: this should be done with TChain in one loop over all the files... maybe (which would be faster?)
    if not clargs.star_shape:

        # Get indices of the unique du_ids
        unique_dus_idx = np.unique(du_ids, return_index=True)[1]
        # Leave only the unique du_ids
        du_ids = du_ids[unique_dus_idx]
        # Sort the DUs
        sorted_idx = np.argsort(du_ids)
        du_ids = du_ids[sorted_idx]
        # Stack x/y/z together and leave only the ones for unique du_ids, sort
        du_xyzs = du_xyzs[unique_dus_idx][sorted_idx]

        # Assign the du ids and positions to the trun tree
        gt.trun.du_id = du_ids
        gt.trun.du_xyz = du_xyzs
        gt.trun.du_tilt = np.zeros(shape=(len(du_ids), 2), dtype=np.float32)

        #For now (and for the forseable future) all DU will have the same bin size at the level of the efield simulator.
        gt.trun.t_bin_size = [trawefield.t_bin_size]*len(du_ids)

        # Fill and write the TRun
        gt.trun.fill()
        # gt.trun.write()
        # gt.trunshowersim.write()
        # gt.trunefieldsim.write()

    # Write the event trees
    gt.tshower.write(force_close_file=True)
    gt.tshowersim.write(force_close_file=True)
    gt.tefield.write(force_close_file=True)
    gt.trun.write(force_close_file=True)
    gt.trunshowersim.write(force_close_file=True)
    gt.trunefieldsim.write(force_close_file=True)

    # Rename the created files to appropriate names
    logger.info("Renaming files to proper file names")
    rename_all_files(clargs, out_dir_name, start_event_number, end_event_number, start_run_number)

# Initialise all output trees and their directory
def init_all_trees(clargs, unix_date, run_number, site, gt):

    # Use date/time from command line argument if specified, otherwise the unix time
    date, time = datetime.datetime.utcfromtimestamp(unix_date).strftime('%Y%m%d_%H%M%S').split("_")
    if clargs.sim_date is not None:
        date = clargs.sim_date
    if clargs.sim_time is not None:
        time = clargs.sim_time

    # Create the appropriate output directory
    if clargs.forced_output_directory is None:
        out_dir_name = form_directory_name(clargs, date, time, run_number, site)
        logger.info(f"Storing files in directory {out_dir_name}")
        out_dir_name.mkdir()
    # If another directory was forced as the output directory, create it
    else:
        out_dir_name = Path(clargs.output_parent_directory, clargs.forced_output_directory)
        out_dir_name.mkdir(exist_ok=True)

    # Create appropriate GRANDROOT trees in temporary file names (event range not known until the end of the loop)
    # Init run trees only if requested
    gt.trun = TRun((out_dir_name / "run.root").as_posix())
    gt.trunshowersim = TRunShowerSim((out_dir_name / "runshowersim.root").as_posix())
    gt.trunefieldsim = TRunEfieldSim((out_dir_name / "runefieldsim.root").as_posix())
    init_event_trees(out_dir_name, gt)

    return out_dir_name

# Initialise event output trees
def init_event_trees(out_dir_name, gt):
    gt.tshower = TShower((out_dir_name / "shower.root").as_posix())
    gt.tshowersim = TShowerSim((out_dir_name / "showersim.root").as_posix())
    gt.tefield = TEfield((out_dir_name / "efield.root").as_posix())

# Convert the RawShowerTree first entry to run values
def rawshower2grandrootrun(trawshower, gt):
    gt.trunshowersim.run_number = trawshower.run_number
    ## Name and version of the shower simulator
    gt.trunshowersim.sim_name = trawshower.sim_name

    #### ZHAireS/Coreas
    # * THINNING *
    # Thinning energy, relative to primary energy
    # this is EFRCTHN in Coreas (the 0th THIN value)
    gt.trunshowersim.rel_thin = trawshower.rel_thin

    # this is the maximum weight, computed in zhaires as PrimaryEnergy*RelativeThinning*WeightFactor/14.0 (see aires manual section 3.3.6 and 2.3.2) to make it mean the same as Corsika Wmax
    # this is WMAX in Coreas (the 1st THIN value) - Weight limit for thinning
    gt.trunshowersim.maximum_weight = trawshower.maximum_weight

    # this is the ratio of energy at wich thining starts in hadrons and electromagnetic particles. In Aires is always 1
    # this is THINRAT in Coreas (the 0th THINH value) - hadrons
    gt.trunshowersim.hadronic_thinning = trawshower.hadronic_thinning

    # this is the ratio of electromagnetic to hadronic maximum weights.
    # this is WEIRAT in Coreas (the 1st THINH value)
    gt.trunshowersim.hadronic_thinning_weight = trawshower.hadronic_thinning_weight

    # Maximum radius (in cm) at observation level within which all particles are subject to inner radius thinning. In corsika particles are sampled following a r^(-4) distribution
    # Aires has a similar feature, but the definition is much more complex...so this will be left empty for now.
    # this is RMAX in Coreas (the 2nd THIN value)
    # gt.trunshowersim.rmax = trawshower.rmax

    # * CUTS *
    # gamma energy cut (GeV)
    gt.trunshowersim.lowe_cut_gamma = trawshower.lowe_cut_gamma

    # electron/positron energy cut (GeV)
    gt.trunshowersim.lowe_cut_e = trawshower.lowe_cut_e

    # muons energy cut (GeV)
    gt.trunshowersim.lowe_cut_mu = trawshower.lowe_cut_mu

    # mesons energy cut (GeV)
    gt.trunshowersim.lowe_cut_meson = trawshower.lowe_cut_meson

    # nucleons energy cut (GeV)
    gt.trunshowersim.lowe_cut_nucleon = trawshower.lowe_cut_nucleon


# Convert the RawEfieldTree first entry to run values
def rawefield2grandrootrun(trawefield, gt):
    gt.trunefieldsim.run_number = trawefield.run_number

    ## Name and version of the electric field simulator
    gt.trunefieldsim.efield_sim = trawefield.efield_sim

    ## Name of the atmospheric index of refraction model
    gt.trunefieldsim.refractivity_model = trawefield.refractivity_model
    gt.trunefieldsim.refractivity_model_parameters = trawefield.refractivity_model_parameters

    # The TRun run number
    gt.trun.run_number = trawefield.run_number

    ## The antenna time window is defined around a t0 that changes with the antenna, starts on t0-t_pre (thus t_pre should be positive) and ends on t0+post
    gt.trunefieldsim.t_pre = trawefield.t_pre
    gt.trunefieldsim.t_post = trawefield.t_post


def get_tree_du_id_and_xyz(trawefield,shower_core):
    # *** Store the DU's to run - they needed to be collected from all events ***
    # Get the ids and positions from all the events

    #trawefield has the antenna positions in array coordinates, cartesian. Origin is at the delcared latitude, longitude and altitude of the site.
    print("Warning: using flat earth approximation for coordinates!.Event:",trawefield.event_number," Core:",shower_core)
    count = trawefield.draw("du_id:du_x:du_y:du_z", "", "goff")
    du_ids = np.array(np.frombuffer(trawefield.get_v1(), dtype=np.float64, count=count)).astype(np.int32)
    du_xs = np.array(np.frombuffer(trawefield.get_v2(), dtype=np.float64, count=count)).astype(np.float32)
    du_ys = np.array(np.frombuffer(trawefield.get_v3(), dtype=np.float64, count=count)).astype(np.float32)
    du_zs = np.array(np.frombuffer(trawefield.get_v4(), dtype=np.float64, count=count)).astype(np.float32)
    
    # Get indices of the unique du_ids
    # ToDo: sort?
    unique_dus_idx = np.unique(du_ids, return_index=True)[1]
    # Leave only the unique du_ids
    du_ids = du_ids[unique_dus_idx]
    # Stack x/y/z together and leave only the ones for unique du_ids
    du_xyzs = np.column_stack([du_xs, du_ys, du_zs])[unique_dus_idx]

    return np.asarray(du_ids, dtype=np.int32), np.asarray(du_xyzs, dtype=np.float32)


# Convert the RawShowerTree entries
def rawshower2grandroot(trawshower, gt):
    ### Event name (the task name, can be usefull to track the original simulation)
    ## ToDo: not in TShowerSim - decide
    # gt.tshowersim.event_name = trawshower.event_name

    ## Run and event number
    gt.tshower.run_number = trawshower.run_number
    gt.tshower.event_number = trawshower.event_number
    gt.tshowersim.run_number = trawshower.run_number
    gt.tshowersim.event_number = trawshower.event_number

    ### Event Date  (used to define the atmosphere and/or the magnetic field)
    # ToDo: Shouldn't it be an epoch already in sims?
    gt.tshowersim.event_date = int(time.mktime(time.strptime(trawshower.event_date, "%Y-%m-%d")))

    ### Random seed
    gt.tshowersim.rnd_seed = trawshower.rnd_seed

    ### Energy in neutrinos generated in the shower (GeV). Useful for invisible energy computation
    # gt.tshower.energy_in_neutrinos = trawshower.energy_in_neutrinos

    ### Primary energy (GeV)
    # ToDo: it should be a scalar on sim side
    gt.tshower.energy_primary = trawshower.energy_primary[0]

    gt.tshower.energy_em = trawshower.energy_em[0]

    ### Shower azimuth (deg, CR convention)
    gt.tshower.azimuth = trawshower.azimuth

    ### Shower zenith  (deg, CR convention)
    gt.tshower.zenith = trawshower.zenith

    ### Primary particle type (PDG)
    # ToDo: it should be a scalar on sim side
    gt.tshower.primary_type = trawshower.primary_type[0]

    # Primary injection point [m] in Shower coordinates
    gt.tshowersim.primary_inj_point_shc = trawshower.primary_inj_point_shc

    ### Primary injection altitude [m] in Shower Coordinates
    gt.tshowersim.primary_inj_alt_shc = trawshower.primary_inj_alt_shc

    # primary injection direction in Shower Coordinates
    gt.tshowersim.primary_inj_dir_shc = trawshower.primary_inj_dir_shc

    ### Atmospheric model name TODO:standardize
    gt.tshower.atmos_model = trawshower.atmos_model

    # Atmospheric model parameters: TODO: Think about this. Different models and softwares can have different parameters
    gt.tshower.atmos_model_param = trawshower.atmos_model_param

    # Table of air density [g/cm3] and vertical depth [g/cm2] versus altitude [m]
    gt.tshowersim.atmos_altitude = trawshower.atmos_altitude
    gt.tshowersim.atmos_density = trawshower.atmos_density
    gt.tshowersim.atmos_depth = trawshower.atmos_depth

    ### Magnetic field parameters: Inclination, Declination, Fmodulus.: In shower coordinates. Declination
    # The Earth's magnetic field, B, is described by its strength, Fmodulus = |B|; its inclination, I, defined
    # as the angle between the local horizontal plane and the field vector; and its declination, D, defined
    # as the angle between the horizontal component of B, H, and the geographical North (direction of
    # the local meridian). The angle I is positive when B points downwards and D is positive when H is
    # inclined towards the East.
    gt.tshower.magnetic_field = trawshower.magnetic_field

    ### Shower Xmax depth  (g/cm2 along the shower axis)
    gt.tshower.xmax_grams = trawshower.xmax_grams

    ### Shower Xmax position in shower coordinates [m]
    gt.tshower.xmax_pos_shc = trawshower.xmax_pos_shc

    ### Distance of Xmax  [m] to the ground
    # gt.tshower.xmax_distance = trawshower.xmax_distance

    ### Altitude of Xmax  [m]. Its important for the computation of the index of refraction at maximum, and of the cherenkov cone
    # gt.tshower.xmax_alt = trawshower.xmax_alt

    ### high energy hadronic model (and version) used TODO: standarize
    gt.tshowersim.hadronic_model = trawshower.hadronic_model

    ### low energy model (and version) used TODO: standarize
    gt.tshowersim.low_energy_model = trawshower.low_energy_model

    ### Time it took for the simulation of the cascade (s). In the case shower and radio are simulated together, use TotalTime/(nant-1) as an approximation
    gt.tshowersim.cpu_time = trawshower.cpu_time

    ###META ZHAireS/Coreas

    ### Core position with respect to the antenna array (undefined for neutrinos)
    ## ToDo: conversion?
    gt.tshower.shower_core_pos = trawshower.shower_core_pos
    #print("THI IS THE CORE",gt.tshower.shower_core_pos,trawshower.shower_core_pos)

    ### Longitudinal Pofiles (those compatible between Coreas/ZHAires)

    ## Longitudinal Profile of vertical depth (g/cm2) #we remove these becouse is not easily available in CORSIKA 
    #gt.tshowersim.long_depth = trawshower.long_depth
    ## Longitudinal Profile of slant depth (g/cm2)
    #gt.tshowersim.long_pd_depth = trawshower.long_slantdepth
    gt.tshowersim.long_pd_depth = trawshower.long_pd_depth
    ## Longitudinal Profile of Number of Gammas
    gt.tshowersim.long_pd_gammas = trawshower.long_pd_gammas
    ## Longitudinal Profile of Number of e+
    gt.tshowersim.long_pd_eplus = trawshower.long_pd_eplus
    ## Longitudinal Profile of Number of e-
    gt.tshowersim.long_pd_eminus = trawshower.long_pd_eminus
    ## Longitudinal Profile of Number of mu+
    gt.tshowersim.long_pd_muplus = trawshower.long_pd_muplus
    ## Longitudinal Profile of Number of mu-
    gt.tshowersim.long_pd_muminus = trawshower.long_pd_muminus
    ## Longitudinal Profile of Number of All charged particles
    gt.tshowersim.long_pd_allch = trawshower.long_pd_allch
    ## Longitudinal Profile of Number of Nuclei
    gt.tshowersim.long_pd_nuclei = trawshower.long_pd_nuclei
    ## Longitudinal Profile of Number of Hadrons
    gt.tshowersim.long_pd_hadr = trawshower.long_pd_hadr

    ## Longitudinal Profile of Energy of created neutrinos (GeV)
    gt.tshowersim.long_ed_neutrino = trawshower.long_ed_neutrino

    ## Longitudinal Profile of low energy gammas (GeV)
    gt.tshowersim.long_ed_gamma_cut = trawshower.long_ed_gamma_cut
    ## Longitudinal Profile of low energy e+/e- (GeV)
    gt.tshowersim.long_ed_e_cut = trawshower.long_ed_e_cut
    ## Longitudinal Profile of low energy mu+/mu- (GeV)
    gt.tshowersim.long_ed_mu_cut = trawshower.long_ed_mu_cut
    ## Longitudinal Profile of low energy hadrons (GeV)
    gt.tshowersim.long_ed_hadr_cut = trawshower.long_ed_hadr_cut

    ## Longitudinal Profile of energy deposit by gammas (GeV)
    gt.tshowersim.long_ed_gamma_ioniz = trawshower.long_ed_gamma_ioniz
    ## Longitudinal Profile of energy deposit by e+/e-  (GeV)
    gt.tshowersim.long_ed_e_ioniz = trawshower.long_ed_e_ioniz
    ## Longitudinal Profile of energy deposit by muons  (GeV)
    gt.tshowersim.long_ed_mu_ioniz = trawshower.long_ed_mu_ioniz
    ## Longitudinal Profile of energy deposit by hadrons (GeV)
    gt.tshowersim.long_ed_hadr_ioniz = trawshower.long_ed_hadr_ioniz

    # extra values
    gt.tshowersim.long_ed_depth = trawshower.long_ed_depth

    # gt.tshower.first_interaction = trawshower.first_interaction

# Convert the RawEfieldTree entries
def rawefield2grandroot(trawefield, gt, ext_trace = None, ext_t_0 = None):
    ## Run and event number
    gt.tefield.run_number = trawefield.run_number
    gt.tefield.event_number = trawefield.event_number

    gt.tshowersim.atmos_refractivity = trawefield.atmos_refractivity

    # Per antenna things
    gt.tefield.du_id = trawefield.du_id
    # gt.tefield.du_name = trawefield.du_name
    ## Number of detector units in the event - basically the antennas count
    gt.tefield.du_count = trawefield.du_count

    # ToDo!!!
    # gt.tefield.t_0 = trawefield.t_0
    gt.tefield.p2p = trawefield.p2p

    # ToDo: this should be a single vector of xyz
    ## X position in shower referential
    gt.tefield.du_x = trawefield.du_x
    ## Y position in shower referential
    gt.tefield.du_y = trawefield.du_y
    ## Z position in shower referential
    gt.tefield.du_z = trawefield.du_z

    ## Efield trace in X,Y,Z direction
    if ext_trace is None:
        gt.tefield.trace = np.moveaxis(np.array([trawefield.trace_x, trawefield.trace_y, trawefield.trace_z]), 0,1).astype(np.float32)
    else:
        gt.tefield.trace = ext_trace
        # gt.tefield.trace_x=ext_trace[:,0,:]
        # gt.tefield.trace_y=ext_trace[:,1,:]
        # gt.tefield.trace_z=ext_trace[:,2,:]

    if ext_t_0 is not None:
        t_0 = ext_t_0
    else:
        t_0 = trawefield.t_0

    # Generate trigger times from t0s
    tempseconds=np.zeros((len(t_0)), dtype=np.int64)
    tempseconds[:]=gt.tshowersim.event_seconds
    tempnanoseconds= np.int64(gt.tshowersim.event_nanoseconds + t_0)
    #rolling over the nanoseconds    
    maskplus= gt.tshowersim.event_nanoseconds + t_0 >=1e9
    maskminus= gt.tshowersim.event_nanoseconds + t_0 <0
    tempnanoseconds[maskplus]-=np.int64(1e9)
    tempseconds[maskplus]+=np.int64(1)   
    tempnanoseconds[maskminus]+=np.int64(1e9)
    tempseconds[maskminus]-=np.int64(1)
    gt.tefield.du_nanoseconds=tempnanoseconds.astype(np.uint32)
    gt.tefield.du_seconds=tempseconds.astype(np.uint32)
    
    #store tpre in samples is the expected trigger position in sims. 
    #This can be furter enforced with the --trigger_time_ns switch. All dus have the same value at the efield generator level
    gt.tefield.trigger_position= np.ushort([trawefield.t_pre]*trawefield.du_count/trawefield.t_bin_size)

# Convert the RawMetaTree entries
def rawmeta2grandroot(trawmeta, gt):
    #gt.tshower.shower_core_pos = trawmeta.shower_core_pos this is duplicated, using ithe one in shower for compatibility
    gt.tshowersim.event_weight = trawmeta.event_weight
    gt.tshowersim.tested_cores = trawmeta.tested_cores
    #event time    
    if(trawmeta.unix_second>0):
      gt.tshower.core_time_s = trawmeta.unix_second              #this will be filled by the reconstruction of the core position eventually?
      gt.tshowersim.event_seconds = trawmeta.unix_second
    else:
      gt.tshower.core_time_s = 200854852
      gt.tshowersim.event_seconds = 200854852
    gt.tshower.core_time_ns = trawmeta.unix_nanosecond         #this will be filled by the reconstruction of the core position eventually?
    gt.tshowersim.event_nanoseconds = trawmeta.unix_nanosecond
    
    

## Get origin geoid
def get_origin_geoid(clargs, trawshower):
    lat = clargs.latitude if clargs.latitude else trawshower.site_lat
    lon = clargs.longitude if clargs.longitude else trawshower.site_lon
    alt = clargs.altitude if clargs.altitude else trawshower.site_alt
    return [lat, lon, alt]

# Form the proper output directory name from command line arguments
def form_directory_name(clargs, date, time, run_number, site):
    # Change possible underscores in extra into -
    extra = clargs.extra.replace("_", "-")

    # Go through serial numbers in directory names to find a one that does not exist
    for sn in range(5000):
        dir_name = Path(clargs.output_parent_directory, f"sim_{site}_{date}_{time}_RUN{run_number}_CD_{extra}_{sn:0>4}")
        if not dir_name.exists():
            break
    # If directories with serial number up to 5000 already created
    else:
        print("All directories with serial number up to 5000 already exist. Please clean up some directories!")
        exit(0)

    return dir_name

# Rename the created files to appropriate names
def rename_all_files(clargs, path, start_event_number, end_event_number, run_number):

    # Go through run output files
    for fn_start in ["run", "runshowersim", "runefieldsim"]:
        # Go through serial numbers in directory names to find a one that does not exist
        for sn in range(5000):
            fn_in = Path(path, f"{fn_start}.root")
            # Proper name of the file
            fn_out = Path(path, f"{fn_start}_{run_number}_L{clargs.analysis_level}_{sn:0>4}.root")
            # If the output file with the current serial number does not exist, rename to it
            if not fn_out.exists():
                fn_in.rename(fn_out)
                break
        else:
            print(f"Could not find a free filename for {fn_in} until serial number 5000. Please clean up some files!")
            exit(0)

    # Rename the event files
    rename_event_files(clargs, path, start_event_number, end_event_number)

def rename_event_files(clargs, path, start_event_number, end_event_number):

    # Go through event output files
    for fn_start in ["shower", "showersim", "efield"]:
        # Go through serial numbers in directory names to find a one that does not exist
        for sn in range(5000):
            fn_in = Path(path, f"{fn_start}.root")
            # Proper name of the file
            fn_out = Path(path, f"{fn_start}_{start_event_number}-{end_event_number}_L{clargs.analysis_level}_{sn:0>4}.root")
            # If the output file with the current serial number does not exist, rename to it
            if not fn_out.exists():
                fn_in.rename(fn_out)
                break
        else:
            print(f"Could not find a free filename for {fn_in} until serial number 5s000. Please clean up some files!")
            exit(0)

# Simple shifting of a single x,y,z trace
def trace_shift(arr, shift):
    # Shift the array right
    if shift>0:
        arr[:,shift:]=arr[:,:-shift]
        arr[:,:shift]=0
    # Shift the array left
    elif shift<0:
        arr[:,:shift]=arr[:,-shift:]
        arr[:,shift:]=0
    # No shift
    else:
        return arr


if __name__ == '__main__':
    main()<|MERGE_RESOLUTION|>--- conflicted
+++ resolved
@@ -14,12 +14,8 @@
 import raw_root_trees as RawTrees # this is here in Common
 import grand.manage_log as mlg
 import matplotlib.pyplot as plt
-<<<<<<< HEAD
-from scipy.ndimage import shift  #to shift the time trance for the trigger simulation
-=======
 # from scipy.ndimage.interpolation import shift  #to shift the time trance for the trigger simulation
 # from scipy.ndimage import shift  #to shift the time trance for the trigger simulation
->>>>>>> 8be03514
 
 # specific logger definition for script because __mane__ is "__main__" !
 logger = mlg.get_logger_for_script(__file__)
