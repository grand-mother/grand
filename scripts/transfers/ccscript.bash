--- conflicted
+++ resolved
@@ -22,7 +22,7 @@
 nbjobs=8
 
 #time required to run bin2root on one file
-bin2rootduration=5
+bin2rootduration=15
 
 # Notification options q
 mail_user='fleg@lpnhe.in2p3.fr'
@@ -161,11 +161,7 @@
 	  l=$((k - nbjobs))
 	  jregid=${jobsid[${l}]}
   fi
-<<<<<<< HEAD
-  jobsid[${k}]=$(sbatch --dependency=afterany:${jregid} -t 0-${jobtime} -n 1 -J ${submit_base_name}-${j} -o ${submit_dir}/${submit_base_name}-${j}.log --mem 1G  --mail-user=${mail_user} --mail-type=${mail_type} ${outfile} )
-=======
   jobsid[${k}]=$(sbatch --dependency=afterany:${jregid} -t 0-${jobtime} -n 1 -J ${submit_base_name}-${j} -o ${submit_dir}/${submit_base_name}-${j}.log --mem 3G  --mail-user=${mail_user} --mail-type=${mail_type} ${outfile} )
->>>>>>> eb9e3eaf
   jobsid[${k}]=$(echo ${jobsid[${k}]} |awk '{print $NF}')
 	convjobs=$convjobs":"${jobsid[${k}]}
   ((k++))
@@ -183,15 +179,9 @@
   fi
   dep="--dependency=afterany${convjobs}"
   #finally refresh the materialized views in the database and the update of monitoring
-<<<<<<< HEAD
-  sbatch ${dep} -t 0-00:15 -n 1 -J refresh_mat_${tag} -o ${submit_dir}/refresh_mat_${tag}.log --mem 1G  --mail-user=${mail_user} --mail-type=${mail_type} ${refresh_mat_script}
-  sbatch ${dep} -t 0-00:45 -n 1 -J update_webmonitoring_${tag} -o ${submit_dir}/update_webmonitoring_${tag}.log --mem 10G  --mail-user=${mail_user} --mail-type=${mail_type} ${update_web_script}
-  sbatch -t 0-01:55 -n 1 -J tar_logs_${tag} -o ${submit_dir}/tar_logs_${tag}.log  --mem 1G --mail-user=${mail_user} --mail-type=${mail_type}  --wrap="${tar_logs_script} -s ${site,,} -d 2"
-=======
   sbatch ${dep} -t 0-00:45 -n 1 -J refresh_mat_${tag} -o ${submit_dir}/refresh_mat_${tag}.log --mem 2G  --mail-user=${mail_user} --mail-type=${mail_type} ${refresh_mat_script}
   sbatch ${dep} -t 0-02:00 -n 1 -J update_webmonitoring_${tag} -o ${submit_dir}/update_webmonitoring_${tag}.log --mem 16G  --mail-user=${mail_user} --mail-type=${mail_type} ${update_web_script}
   sbatch -t 0-00:55 -n 1 -J tar_logs_${tag} -o ${submit_dir}/tar_logs_${tag}.log  --mem 1G --mail-user=${mail_user} --mail-type=${mail_type}  --wrap="${tar_logs_script} -s ${site,,} -d 2"
->>>>>>> eb9e3eaf
 fi
 
 #