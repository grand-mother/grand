--- conflicted
+++ resolved
@@ -19,11 +19,7 @@
 nbfiles=10
 
 # nbjobs for number of simultaneous jobs running
-<<<<<<< HEAD
-nbjobs=10
-=======
 nbjobs=20
->>>>>>> df2df151
 
 #time required to run bin2root on one file
 bin2rootduration=15
