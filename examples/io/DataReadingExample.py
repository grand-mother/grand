--- conflicted
+++ resolved
@@ -2,8 +2,7 @@
 # An example of reading data from a file
 import numpy as np
 import sys
-from grand.io.root.event.efield import *
-from grand.io.root.event.adc import *
+from grand.io.root_trees import *
 
 if len(sys.argv) < 2:
     tadccounts = ADCEventTree("stored_data.root")
@@ -21,18 +20,6 @@
 print(tadccounts.event_number, tadccounts.time_seconds, tadccounts.trace_0[0])
 print(tadccounts.trace_0[0][0])
 
-<<<<<<< HEAD
-tefield = EfieldEventTree("stored_data.root")
-# tvoltage = GRANDVoltageTree("stored_data.root")
-
-tefield.get_event(*list_of_events[2])
-print(
-    "\nEfield readout: tefield.event_number, tefield.det_time[0], tefield.trace_x[0][0], tadccounts.evt_id"
-)
-print(
-    "The event_number of tadccounts changed to 4 when tefield event with event_number 4 was requested"
-)
-=======
 if len(sys.argv)<2:
     tefield = EfieldEventTree("stored_data.root")
 else:
@@ -43,7 +30,6 @@
 tefield.get_event(*list_of_events[-1])
 print("\nEfield readout: tefield.event_number, tefield.det_time[0], tefield.trace_x[0][0], tadccounts.evt_id")
 print("The event_number of tadccounts changed to 4 when tefield event with event_number 4 was requested")
->>>>>>> bd4bbe47
 print(tefield.event_number, tefield.du_seconds[0], tefield.trace_x[0][0], tadccounts.event_number)
 
 # Hard exit to avoid ROOT crash on defriending - not needed for ROOT 6.26.02 and above
