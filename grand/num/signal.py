"""
* This module contains several signal processing functionalities to be applied to simulation/data
* operations are meant to be on the signal traces for individual antennas, suitable to be used both
  in Grandlib format/ read from hdf5 files 
* expects signal traces to be of the size (3,lengthoftrace)
"""

from logging import getLogger

import numpy as np
<<<<<<< HEAD
from scipy.signal import hilbert, resample, decimate, butter, lfilter
import scipy.fft as sf
import matplotlib.pyplot as plt
=======
from scipy.signal import hilbert, butter, lfilter
import scipy.fft as sf
>>>>>>> 66bc4151
from scipy import interpolate

logger = getLogger(__name__)


def get_filter(time, trace, fr_min, fr_max):
    """
    Filter signal  in given bandwidth

    @note
      At present Butterworth filter only is implemented, others: what
      is close to hardware filter?

    :param time (array): [ns] time
    :param trace (array): ElectricField (muV/m)/voltage (muV) vectors to be filtered
    :param fr_min (float): [Hz] The minimal frequency of the bandpass filter
    :param fr_max (float): [Hz] The maximal frequency of the bandpass filter

    :return: filtered trace in time domain
    """
    tstep = (time[1] - time[0]) * 1e-09  # s
    rate = 1 / tstep
    nyq = 0.5 * rate  # Nyquist limit
    low = fr_min / nyq
    high = fr_max / nyq
    order = 5
    coeff_b, coeff_a = butter(order, [low, high], btype="band")
    filtered = lfilter(coeff_b, coeff_a, trace)  # this is data in the time domain
    return filtered


<<<<<<< HEAD
def get_peakamptime_hilbert(time, trace, f_min, f_max, filtered=False):
    """!
    Get Peak and time of EField trace, either filtered or unfiltered

    :param time (array): time
    :param trace (array): ElectricField (muV/m) vectors to be filtered- expected
      size (3,dlength), dlength= size of the signal trace
    :param f_min (float): [Hz] The minimal frequency of the bandpass filter
    :param f_max (float): [Hz] The maximal frequency of the bandpass filter
    :param filtered (bool): if true filtering is applied else raw input trace is used

    @return TBD
=======
def get_peakamptime_norm_hilbert(a2_time, a3_trace):
>>>>>>> 66bc4151
    """
    Get peak Hilbert amplitude norm of trace (v_max) and its time t_max without interpolation

    :param time (D,S): time, with D number of vector of trace, S number of sample
    :param traces (D,3,S): trace

<<<<<<< HEAD
=======
    :return: t_max float(D,) v_max float(D,), norm_hilbert_amp float(D,S),
            idx_max int, norm_hilbert_amp float(D,S)
    """
    hilbert_amp = np.abs(hilbert(a3_trace, axis=-1))
    norm_hilbert_amp = np.linalg.norm(hilbert_amp, axis=1)
    # add dimension for np.take_along_axis()
    idx_max = np.argmax(norm_hilbert_amp, axis=1)[:, np.newaxis]
    t_max = np.take_along_axis(a2_time, idx_max, axis=1)
    v_max = np.take_along_axis(norm_hilbert_amp, idx_max, axis=1)
    # remove dimension (np.squeeze) to have ~vector ie shape is (n,) instead (n,1)
    return np.squeeze(t_max), np.squeeze(v_max), idx_max, norm_hilbert_amp


>>>>>>> 66bc4151
def get_fastest_size_fft(sig_size, f_samp_mhz, padding_fact=1):
    """

    :param sig_size:
    :param f_samp_mhz:
    :param padding_fact:

<<<<<<< HEAD
    @return: size_fft (int,0), array freq (float,1) in MHz for rfft()
=======
    :return: size_fft (int,0), array freq (float,1) in MHz for rfft()
>>>>>>> 66bc4151
    """
    assert padding_fact >= 1
    dt_s = 1e-6 / f_samp_mhz
    fastest_size_fft = sf.next_fast_len(int(padding_fact * sig_size + 0.5))
    freqs_mhz = sf.rfftfreq(fastest_size_fft, dt_s) * 1e-6
    return fastest_size_fft, freqs_mhz
<<<<<<< HEAD


def interpol_at_new_x(a_x, a_y, new_x):
    """!
    Interpolation of discreet function F defined by set of point F(a_x)=a_y for new_x value
    and set to zero outside interval definition a_x

    :param a_x (float, (N)): F(a_x) = a_y, N size of a_x
    :param a_y (float, (N)): F(a_x) = a_y
    :param new_x (float, (M)): new value of x

    @return F(new_x) (float, (M)): interpolation of F at new_x
=======


def interpol_at_new_x(a_x, a_y, new_x):
    """
    Interpolation of discreet function F defined by set of point F(a_x)=a_y for new_x value
    and set to zero outside interval definition a_x

    :param a_x (float, (N)): F(a_x) = a_y, N size of a_x
    :param a_y (float, (N)): F(a_x) = a_y
    :param new_x (float, (M)): new value of x

    :return: F(new_x) (float, (M)): interpolation of F at new_x
>>>>>>> 66bc4151
    """
    assert a_x.shape[0] > 0
    func_interpol = interpolate.interp1d(
        a_x, a_y, "cubic", bounds_error=False, fill_value=(0.0, 0.0)
    )
    return func_interpol(new_x)<|MERGE_RESOLUTION|>--- conflicted
+++ resolved
@@ -8,14 +8,8 @@
 from logging import getLogger
 
 import numpy as np
-<<<<<<< HEAD
-from scipy.signal import hilbert, resample, decimate, butter, lfilter
-import scipy.fft as sf
-import matplotlib.pyplot as plt
-=======
 from scipy.signal import hilbert, butter, lfilter
 import scipy.fft as sf
->>>>>>> 66bc4151
 from scipy import interpolate
 
 logger = getLogger(__name__)
@@ -47,30 +41,13 @@
     return filtered
 
 
-<<<<<<< HEAD
-def get_peakamptime_hilbert(time, trace, f_min, f_max, filtered=False):
-    """!
-    Get Peak and time of EField trace, either filtered or unfiltered
-
-    :param time (array): time
-    :param trace (array): ElectricField (muV/m) vectors to be filtered- expected
-      size (3,dlength), dlength= size of the signal trace
-    :param f_min (float): [Hz] The minimal frequency of the bandpass filter
-    :param f_max (float): [Hz] The maximal frequency of the bandpass filter
-    :param filtered (bool): if true filtering is applied else raw input trace is used
-
-    @return TBD
-=======
 def get_peakamptime_norm_hilbert(a2_time, a3_trace):
->>>>>>> 66bc4151
     """
     Get peak Hilbert amplitude norm of trace (v_max) and its time t_max without interpolation
 
     :param time (D,S): time, with D number of vector of trace, S number of sample
     :param traces (D,3,S): trace
 
-<<<<<<< HEAD
-=======
     :return: t_max float(D,) v_max float(D,), norm_hilbert_amp float(D,S),
             idx_max int, norm_hilbert_amp float(D,S)
     """
@@ -84,7 +61,6 @@
     return np.squeeze(t_max), np.squeeze(v_max), idx_max, norm_hilbert_amp
 
 
->>>>>>> 66bc4151
 def get_fastest_size_fft(sig_size, f_samp_mhz, padding_fact=1):
     """
 
@@ -92,31 +68,13 @@
     :param f_samp_mhz:
     :param padding_fact:
 
-<<<<<<< HEAD
-    @return: size_fft (int,0), array freq (float,1) in MHz for rfft()
-=======
     :return: size_fft (int,0), array freq (float,1) in MHz for rfft()
->>>>>>> 66bc4151
     """
     assert padding_fact >= 1
     dt_s = 1e-6 / f_samp_mhz
     fastest_size_fft = sf.next_fast_len(int(padding_fact * sig_size + 0.5))
     freqs_mhz = sf.rfftfreq(fastest_size_fft, dt_s) * 1e-6
     return fastest_size_fft, freqs_mhz
-<<<<<<< HEAD
-
-
-def interpol_at_new_x(a_x, a_y, new_x):
-    """!
-    Interpolation of discreet function F defined by set of point F(a_x)=a_y for new_x value
-    and set to zero outside interval definition a_x
-
-    :param a_x (float, (N)): F(a_x) = a_y, N size of a_x
-    :param a_y (float, (N)): F(a_x) = a_y
-    :param new_x (float, (M)): new value of x
-
-    @return F(new_x) (float, (M)): interpolation of F at new_x
-=======
 
 
 def interpol_at_new_x(a_x, a_y, new_x):
@@ -129,7 +87,6 @@
     :param new_x (float, (M)): new value of x
 
     :return: F(new_x) (float, (M)): interpolation of F at new_x
->>>>>>> 66bc4151
     """
     assert a_x.shape[0] > 0
     func_interpol = interpolate.interp1d(
