#! pylint: disable=line-too-long
"""
brief:
  Define output logger (file/stdout) for given level of message and some tools to use 
  logger in script.

note:
  This module can be copied and used in other projects by modifying the following 2 variables:
       - NAME_PKG_GIT
       - NAME_ROOT_LIB

Log_mod How used python logger in library module:

The best practice is indicated in
<a href="https://docs.python.org/3.8/howto/logging.html#advanced-logging-tutorial">
python documentation</a> 
In particular this note:

note:
  It is strongly advised that you do not add any handlers other than NullHandler to 
  your library’s loggers. This is because the configuration of handlers is the 
  prerogative of the application developer who uses your library. The application 
  developer knows their target audience and what handlers are most appropriate for 
  their application: if you add handlers ‘under the hood’, you might well interfere 
  with their ability to carry out unit tests and deliver logs which suit their 
  requirements.
  
and this one

note:
  A good convention to use when naming loggers is to use a module-level logger, 
  in each module which uses logging, named as follows:
 
 
from logging import getLogger

logger = getLogger(__name__)

def foo(var):
  logger.debug('call foo()')
  logger.info(f"var={var}")
  ...
 

:warning:
  Use always f-string to include current value of variables in message, or create a 
  string message with ".format" before and give it to logger.

and that's all. Nothing in "__init__.py". Now in a script

Log_script How to define logger in a script and outputs:

So the job of script is to define handler for logger, but script can also write log ans 
the value of "__name__" is "__main__" so a specific logger definition is 
provided by this module by the function @link get_logger_for_script 
get_logger_for_script() @endlink called with "__file__" value.

The function @link create_output_for_logger create_output_for_logger() @endlink alllows to define 
output file/stdout and level of message.

A couple of function  can be useful to:
  - define message at the beginning and the end of script @link string_begin_script 
    string_xxx_script() @endlink
  - easily have chronometer @link chrono_start chrono_xxx() @endlink

Example:


import grand.manage_log as mlg

# specific logger definition for script because __mane__ is "__main__"
logger = mlg.get_logger_for_script(__file__)

# define a handler for logger : standart output and file log.txt
mlg.create_output_for_logger("debug", log_file="log.txt", log_stdout=True)

logger.info(mlg.string_begin_script())
...

logger.info(mlg.chrono_start())

# Xmax, Efield, and input frame are all in shower frame.
field.voltage = antenna.compute_voltage(shower.maximum, field.electric, frame=shower.frame)

logger.info(mlg.chrono_string_duration())
...


logger.info(mlg.string_end_script())
plt.show()


Result log file

11:28:09.621  INFO [grand.examples.simulation.shower-event 27] 
11:28:09.621  INFO [grand.examples.simulation.shower-event 27] ===========> begin at 2022-01-17T11:28:09Z <===========
11:28:09.621  INFO [grand.examples.simulation.shower-event 27] 
11:28:09.621  INFO [grand.examples.simulation.shower-event 27] 
11:28:09.622  INFO [grand.simu.shower.gen_shower 102] Loading shower data from ../../tests/simulation/data/zhaires:/
11:28:09.625  INFO [grand.simu.shower.zhaires 104] ### zhaires.py: reading groundaltitude from. inp file.
11:28:10.030  INFO [grand.simu.shower.gen_shower 114] Loaded 176 field(s) from ../../tests/simulation/data/zhaires:/
11:28:10.030  INFO [grand.io.file_leff 73] Loading tabulated antenna model from /home/jcolley/.grand/HorizonAntenna_EWarm_leff_loaded.npy:/
11:28:10.077  INFO [grand.io.file_leff 80] Loaded 1841112 entries from /home/jcolley/.grand/HorizonAntenna_EWarm_leff_loaded.npy:/
11:28:10.183  INFO [grand.examples.simulation.shower-event 99] -----> Chrono start
11:28:10.183 DEBUG [grand.simu.du.process_ant 180] call compute_voltage()
11:28:10.244  INFO [grand.examples.simulation.shower-event 103] -----> Chrono Duration (h:m:s): 0:00:00.060869
11:28:10.396  INFO [grand.examples.simulation.shower-event 121] 
11:28:10.396  INFO [grand.examples.simulation.shower-event 121] 
11:28:10.396  INFO [grand.examples.simulation.shower-event 121] ===========> End at 2022-01-17T11:28:10Z <===========
11:28:10.396  INFO [grand.examples.simulation.shower-event 121] Duration (h:m:s): 0:00:00.775352
"""
# pylint: enable=line-too-long

import os.path as osp
import logging
from datetime import datetime
import time

# value to customize for each project
NAME_PKG_GIT = "grand"
NAME_ROOT_LIB = "grand"

# constant value to manage logger and its features
TPL_FMT_LOGGER = "%(asctime)s %(levelname)5s [%(name)s %(lineno)d] %(message)s"

DICT_LOG_LEVELS = {
    "debug": logging.DEBUG,
    "info": logging.INFO,
    "warning": logging.WARNING,
    "error": logging.ERROR,
    "critical": logging.CRITICAL,
}

START_BEGIN = datetime.now()
START_CHRONO = datetime.now()

SCRIPT_ROOT_LOGGER = ""

logger = logging.getLogger(__name__)

#############################
# Public functions of module
#############################


def create_output_for_logger(
    log_level="info", log_file=None, log_stdout=True, log_root=NAME_ROOT_LIB
):
    """Create a logger with handler for grand

    :param log_level: standard python logger level define in DICT_LOG_LEVELS
    :param log_file: create a log file with path and name log_file
    :param log_stdout: enable standard output
    :param log_root: define a log_root logger str or list of str
    """
    if isinstance(log_root, str):
        l_log_root = [log_root]
    else:
        l_log_root = log_root
    if SCRIPT_ROOT_LOGGER != "":
        l_log_root.append(SCRIPT_ROOT_LOGGER)
    ret_level = _check_logger_level(log_level)
    formatter = _MyFormatter(fmt=TPL_FMT_LOGGER)
    root = l_log_root[0]
    my_logger = logging.getLogger(root)
    my_logger.setLevel(ret_level)
    # first root logger NAME_ROOT_LIB define handler
    if log_file is not None:
        f_hd = logging.FileHandler(log_file, mode="w")
        f_hd.setLevel(ret_level)
        f_hd.setFormatter(formatter)
        my_logger.addHandler(f_hd)
    if log_stdout:
        s_hd = logging.StreamHandler()
        s_hd.setLevel(ret_level)
        s_hd.setFormatter(formatter)
        my_logger.addHandler(s_hd)
    # others root logger with handler already created
    for root in l_log_root[1:]:
        my_log = logging.getLogger(root)
        my_log.setLevel(ret_level)
        if log_file is not None:
            my_log.addHandler(f_hd)
        if log_stdout:
            my_log.addHandler(s_hd)
    mes_str = f"create handler for root logger: {l_log_root}"
    logger.info(mes_str)


def close_output_for_logger(log_root=NAME_ROOT_LIB):
    """close handler for test"""
    my_logger = logging.getLogger(log_root)
    handlers = my_logger.handlers[:]
    for handler in handlers:
        handler.close()
        my_logger.removeHandler(handler)


def get_logger_for_script(pfile):
    """
    Return a logger with root logger is defined by the path of the file.

    @note
      Must be call before create_output_for_logger()

    :param pfile: path of the file, so always call with __file__ value
    """
    global SCRIPT_ROOT_LOGGER  # pylint: disable=global-statement
    str_logger = _get_logger_path(pfile)
    root_logger = str_logger.split(".")[0]
    if root_logger not in [NAME_PKG_GIT, NAME_ROOT_LIB]:
        SCRIPT_ROOT_LOGGER = root_logger
    return logging.getLogger(str_logger)


def string_begin_script():
    """
    Return string start message with date, time
    """
    global START_BEGIN  # pylint: disable=global-statement
    START_BEGIN = datetime.now()
    ret = f"\n===========> Begin at {_get_string_now()} <===========\n\n"
    return ret


def string_end_script():
    """
    Return string end message with date, time and duration
    """
    ret = f"\n\n===========> End at {_get_string_now()} <===========\n"
    ret += f"Duration (h:m:s): {datetime.now()-START_BEGIN}"
    return ret


def chrono_start():
    """
    Start chonometer
    """
    global START_CHRONO  # pylint: disable=global-statement
    START_CHRONO = datetime.now()
    return "-----> Chrono start"


def chrono_string_duration():
    """
    Return string with duration between call chrono_start()
    """
    return f"-----> Chrono duration (h:m:s): {datetime.now()-START_CHRONO}"


#########################################
# Internal functions of module
#########################################


def _check_logger_level(str_level):
    """Check the validity of the logger level specified"""
    try:
        return DICT_LOG_LEVELS[str_level]
    except KeyError:
        logger.error(
            f"keyword '{str_level}' isn't in {DICT_LOG_LEVELS.keys()}, "
            "use debug level by default."
        )
        time.sleep(1)
        return DICT_LOG_LEVELS["debug"]


def _get_string_now():
    """
    Returns string with current date, time
    """
    return datetime.now().strftime("%Y-%m-%dT%H:%M:%SZ")


def _get_logger_path(pfile):
<<<<<<< HEAD
    """!
=======
    """
>>>>>>> 66bc4151
    :param pfile: give __file__ where this is function is call
    @return: NAME_PKG_GIT.xx.yy.zz of module that call this function
    """
    l_sep = osp.sep
    r_str = l_sep + NAME_PKG_GIT + l_sep
    p_grand = pfile.find(r_str)
    if p_grand > 0:
        # -3 for size of ".py"
        g_str = pfile[p_grand + 1 : -3].replace(l_sep, ".")
    else:
        # out package git
        # -3 for size of ".py"
        logger.debug("out package git")
        if pfile[0] == l_sep:
            g_str = pfile[1:-3].replace(l_sep, ".")
        else:
            g_str = pfile[0:-3].replace(l_sep, ".")
    return g_str


class _MyFormatter(logging.Formatter):
    """Formatter without date and with millisecond by default"""

    converter = datetime.fromtimestamp  # type: ignore

    def formatTime(self, record, datefmt=None):
        """Define my specific time format for GRAND logger.

        @note
          This method is not used directly by the user.

        :param record: internal param
        :param datefmt: internal param
        """
        my_convert = self.converter(record.created)
        if datefmt:
            str_date = my_convert.strftime(datefmt)
        else:
            str_time = my_convert.strftime("%H:%M:%S")
            str_date = f"{str_time}.{int(record.msecs):03d}"
        return str_date

    def format(self, record):
        """
        Override format function to manage multiline with \n

        @note
          This method is not used directly by the user.

        :param record: internal param
        """
        msg = logging.Formatter.format(self, record)

        if record.message != "":
            parts = msg.split(record.message)
            msg = msg.replace("\n", "\n" + parts[0])
        return msg<|MERGE_RESOLUTION|>--- conflicted
+++ resolved
@@ -274,11 +274,7 @@
 
 
 def _get_logger_path(pfile):
-<<<<<<< HEAD
-    """!
-=======
-    """
->>>>>>> 66bc4151
+    """
     :param pfile: give __file__ where this is function is call
     @return: NAME_PKG_GIT.xx.yy.zz of module that call this function
     """
