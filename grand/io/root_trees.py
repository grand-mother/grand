--- conflicted
+++ resolved
@@ -199,23 +199,8 @@
 
     ## Return the iterable over self
     def __iter__(self):
-<<<<<<< HEAD
-        # Return to the first entry, if it is not the current one
-        if self._tree.GetReadEntry() != 0:
-            self._tree.GetEntry(0)
-
-        return self
-
-    ## The next() method for iteration
-    def __next__(self):
-        current_entry = self._tree.GetReadEntry()
-        # If reading an entry after the last, raise an exception
-        if current_entry == self._tree.GetEntries() - 1:
-            raise StopIteration
-=======
         # Always start the iteration with the first entry
         current_entry = 0
->>>>>>> 791325ef
 
         while current_entry < self._tree.GetEntries():
             self._tree.GetEntry(current_entry)
@@ -2581,18 +2566,7 @@
     ## Voltage trace in Z direction
     _trace_z: StdVectorList = field(default_factory=lambda: StdVectorList("vector<float>"))
 
-<<<<<<< HEAD
-    def __post_init__(self):
-        super().__post_init__()
-
-        if self._tree.GetName() == "":
-            self._tree.SetName(self._tree_name)
-        if self._tree.GetTitle() == "":
-            self._tree.SetTitle(self._tree_name)
-
-        self.create_branches()
-        logger.debug(f"Create VoltageEventTree object")
-=======
+
     # def __post_init__(self):
     #     super().__post_init__()
     #
@@ -2603,7 +2577,6 @@
     #
     #     self.create_branches()
     #     logger.debug(f'Create VoltageEventTree object')
->>>>>>> 791325ef
 
     @property
     def event_size(self):
