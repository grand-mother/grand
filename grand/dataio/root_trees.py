--- conflicted
+++ resolved
@@ -577,11 +577,6 @@
                 logger.info(f"creating tree {self._tree_name} {self._file}")
                 self._create_tree()
 
-<<<<<<< HEAD
-        # Make the tree save itself in this file
-        self._tree.SetDirectory(self._file)
-=======
->>>>>>> 381ff431
 
         self.assign_metadata()
 
