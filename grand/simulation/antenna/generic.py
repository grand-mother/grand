--- conflicted
+++ resolved
@@ -75,16 +75,10 @@
 
 
 class AntennaModel:
-<<<<<<< HEAD
-    def effective_length(self, xmax: LTP,
-        Efield: ElectricField,
-        frame: Union[ECEF, LTP, GRANDCS, None]=None) -> CartesianRepresentation:
-        pass
-=======
     def effective_length(self, direction: BaseRepresentation,
         frequency: u.Quantity) -> CartesianRepresentation:
         return CartesianRepresentation(0)
->>>>>>> 2ad25e97
+
 
 
 class MissingFrameError(ValueError):
