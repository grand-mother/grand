'''GRAND software package
'''
from .tools import geomagnet, topography
<<<<<<< HEAD
from .tools.topography import geoid_undulation, Reference, Topography

# RK
from .tools.geomagnet import Geomagnet
from .tools import coordinates
from .tools.coordinates import Coordinates, CartesianRepresentation, SphericalRepresentation, \
							   GeodeticRepresentation, Geodetic, \
							   GRANDCS, LTP, ECEF, \
							   HorizontalVector, Horizontal, HorizontalRepresentation,\
							   Rotation

=======
from .tools.coordinates import ECEF, ExtendedCoordinateFrame, \
                               GeodeticRepresentation, \
                               HorizontalRepresentation, LTP, Rotation
>>>>>>> 2ad25e97
from .logging import getLogger, Logger
from . import logging, store
import os.path as osp
from pathlib import Path

GRAND_DATA = osp.join(Path.home(), ".grand")

<<<<<<< HEAD

__all__ = ['geomagnet', 'getLogger', 'store', 'topography', 'ECEF',
		   'Geodetic', 'GeodeticRepresentation', 'GRANDCS', 'coordinates',
		   'Logger', 'LTP', 'SphericalRepresentation', 'CartesianRepresentation', 'Rotation']
=======
__all__ = ['geomagnet', 'getLogger', 'store', 'topography', 'ECEF',
           'ExtendedCoordinateFrame', 'GeodeticRepresentation',
           'HorizontalRepresentation', 'Logger', 'LTP', 'Rotation', "GRAND_DATA"]
>>>>>>> 2ad25e97

logger:Logger = getLogger(__name__)<|MERGE_RESOLUTION|>--- conflicted
+++ resolved
@@ -1,7 +1,7 @@
 '''GRAND software package
 '''
 from .tools import geomagnet, topography
-<<<<<<< HEAD
+
 from .tools.topography import geoid_undulation, Reference, Topography
 
 # RK
@@ -13,11 +13,6 @@
 							   HorizontalVector, Horizontal, HorizontalRepresentation,\
 							   Rotation
 
-=======
-from .tools.coordinates import ECEF, ExtendedCoordinateFrame, \
-                               GeodeticRepresentation, \
-                               HorizontalRepresentation, LTP, Rotation
->>>>>>> 2ad25e97
 from .logging import getLogger, Logger
 from . import logging, store
 import os.path as osp
@@ -25,15 +20,9 @@
 
 GRAND_DATA = osp.join(Path.home(), ".grand")
 
-<<<<<<< HEAD
 
 __all__ = ['geomagnet', 'getLogger', 'store', 'topography', 'ECEF',
 		   'Geodetic', 'GeodeticRepresentation', 'GRANDCS', 'coordinates',
-		   'Logger', 'LTP', 'SphericalRepresentation', 'CartesianRepresentation', 'Rotation']
-=======
-__all__ = ['geomagnet', 'getLogger', 'store', 'topography', 'ECEF',
-           'ExtendedCoordinateFrame', 'GeodeticRepresentation',
-           'HorizontalRepresentation', 'Logger', 'LTP', 'Rotation', "GRAND_DATA"]
->>>>>>> 2ad25e97
+		   'Logger', 'LTP', 'SphericalRepresentation', 'CartesianRepresentation', 'Rotation', 'GRAND_DATA']
 
 logger:Logger = getLogger(__name__)